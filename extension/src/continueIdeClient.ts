--- conflicted
+++ resolved
@@ -405,13 +405,12 @@
     this.messenger?.send("commandOutput", { output });
   }
 
-<<<<<<< HEAD
   sendHighlightedCode(highlightedCode: (RangeInFile & { contents: string })[]) {
     this.messenger?.send("highlightedCodePush", { highlightedCode });
-=======
+  }
+
   sendAcceptRejectSuggestion(accepted: boolean) {
     this.messenger?.send("acceptRejectSuggestion", { accepted });
->>>>>>> c41314b0
   }
 }
 
