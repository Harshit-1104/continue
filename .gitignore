--- conflicted
+++ resolved
@@ -153,12 +153,8 @@
 Icon
 Icon?
 
-<<<<<<< HEAD
 .continue
 .continuerc.json
-
-=======
->>>>>>> 9d1a3db9
 .prompts/
 .aider*
 
