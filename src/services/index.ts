--- conflicted
+++ resolved
@@ -5,14 +5,9 @@
 import { ApiClientService } from "./ApiClientService.js";
 import { AuthService } from "./AuthService.js";
 import { ConfigService } from "./ConfigService.js";
-<<<<<<< HEAD
 import { MCPService } from "../mcp.js";
 import { modeService } from "./ModeService.js";
-=======
-import { MCPServiceWrapper } from "./MCPServiceWrapper.js";
->>>>>>> 4effd5de
 import { ModelService } from "./ModelService.js";
-import { modeService } from "./ModeService.js";
 import { serviceContainer } from "./ServiceContainer.js";
 import {
   ApiClientServiceState,
