package com.github.continuedev.continueintellijextension.`continue`

import com.github.continuedev.continueintellijextension.*
import com.github.continuedev.continueintellijextension.constants.ContinueConstants
import com.github.continuedev.continueintellijextension.constants.getContinueGlobalPath
import com.github.continuedev.continueintellijextension.`continue`.file.FileUtils
import com.github.continuedev.continueintellijextension.error.ContinueErrorService
import com.github.continuedev.continueintellijextension.services.ContinueExtensionSettings
import com.github.continuedev.continueintellijextension.services.ContinuePluginService
import com.github.continuedev.continueintellijextension.utils.*
import com.intellij.codeInsight.daemon.impl.HighlightInfo
import com.intellij.execution.configurations.GeneralCommandLine
import com.intellij.execution.util.ExecUtil
import com.intellij.ide.BrowserUtil
import com.intellij.ide.plugins.PluginManagerCore
import com.intellij.lang.annotation.HighlightSeverity
import com.intellij.notification.NotificationAction
import com.intellij.notification.NotificationGroupManager
import com.intellij.notification.NotificationType
import com.intellij.openapi.application.ApplicationInfo
import com.intellij.openapi.application.ApplicationManager
import com.intellij.openapi.application.EDT
import com.intellij.openapi.components.service
import com.intellij.openapi.editor.impl.DocumentMarkupModel
import com.intellij.openapi.extensions.PluginId
import com.intellij.openapi.fileEditor.FileDocumentManager
import com.intellij.openapi.fileEditor.FileEditorManager
import com.intellij.openapi.project.Project
import com.intellij.openapi.project.guessProjectDir
import com.intellij.openapi.vfs.LocalFileSystem
import com.intellij.openapi.vfs.VirtualFileManager
import com.intellij.openapi.wm.ToolWindowManager
import com.intellij.psi.PsiDocumentManager
import com.intellij.testFramework.LightVirtualFile
import kotlinx.coroutines.*
import org.jetbrains.plugins.terminal.ShellTerminalWidget
import org.jetbrains.plugins.terminal.TerminalView
import java.awt.Toolkit
import java.awt.datatransfer.DataFlavor
import java.io.BufferedReader
import java.io.File
import java.io.InputStreamReader

class IntelliJIDE(
    private val project: Project,
    private val continuePluginService: ContinuePluginService,

    ) : IDE {

    private val gitService = GitService(project, continuePluginService)
    private val fileUtils = FileUtils()
    private val ripgrep: String = getRipgrepPath()

    init {
        try {
            val os = getOS()

            if (os == OS.LINUX || os == OS.MAC) {
                val file = File(ripgrep)
                if (!file.canExecute()) {
                    file.setExecutable(true)
                }
            }
        } catch (e: Throwable) {
            e.printStackTrace()
        }
    }

    override suspend fun getIdeInfo(): IdeInfo {
        val applicationInfo = ApplicationInfo.getInstance()
        val ideName: String = applicationInfo.fullApplicationName
        val ideVersion = applicationInfo.fullVersion
        val sshClient = System.getenv("SSH_CLIENT")
        val sshTty = System.getenv("SSH_TTY")

        var remoteName = "local"
        if (sshClient != null || sshTty != null) {
            remoteName = "ssh"
        }

        val pluginId = ContinueConstants.PLUGIN_ID
        val plugin = PluginManagerCore.getPlugin(PluginId.getId(pluginId))
        val extensionVersion = plugin?.version ?: "Unknown"

        return IdeInfo(
            ideType = "jetbrains",
            name = ideName,
            version = ideVersion,
            remoteName = remoteName,
            extensionVersion = extensionVersion,
            isPrerelease = false // TODO: Implement prerelease detection for JetBrains
        )
    }

    suspend fun enableHubContinueDev(): Boolean {
        return true
    }

    override suspend fun getIdeSettings(): IdeSettings {
        val settings = service<ContinueExtensionSettings>()


        return IdeSettings(
            remoteConfigServerUrl = settings.continueState.remoteConfigServerUrl,
            remoteConfigSyncPeriod = settings.continueState.remoteConfigSyncPeriod,
            userToken = settings.continueState.userToken ?: "",
            continueTestEnvironment = "production",
            pauseCodebaseIndexOnStart = false, // TODO: Needs to be implemented
        )
    }

    override suspend fun getDiff(includeUnstaged: Boolean): List<String> {
        return gitService.getDiff(includeUnstaged)
    }

    override suspend fun getClipboardContent(): Map<String, String> {
        val clipboard = Toolkit.getDefaultToolkit().systemClipboard
        val data = withContext(Dispatchers.IO) {
            clipboard.getData(DataFlavor.stringFlavor)
        }
        val text = data as? String ?: ""
        return mapOf("text" to text)
    }

    override suspend fun isTelemetryEnabled(): Boolean {
        return true
    }

    override suspend fun isWorkspaceRemote(): Boolean {
        return this.getIdeInfo().remoteName != "local"
    }

    override suspend fun getUniqueId(): String {
        return getMachineUniqueID()
    }

    override suspend fun getTerminalContents(): String {
        return withContext(Dispatchers.EDT) {
            try {
                val toolWindow = ToolWindowManager.getInstance(project).getToolWindow("Terminal")

                val terminalView = TerminalView.getInstance(project)
                // Find the first terminal widget selected, whatever its state, running command or not.
                val widget = terminalView.getWidgets().filterIsInstance<ShellTerminalWidget>().firstOrNull {
                    toolWindow?.getContentManager()?.getContent(it)?.isSelected ?: false
                }

                if (widget != null) {
                    val textBuffer = widget.terminalTextBuffer
                    val stringBuilder = StringBuilder()
                    // Iterate through all lines in the buffer (history + screen)
                    for (i in 0 until textBuffer.historyLinesCount + textBuffer.screenLinesCount) {
                        stringBuilder.append(textBuffer.getLine(i).text).append('\n')
                    }
                    stringBuilder.toString()
                } else {
                    "" // Return empty if no terminal is available
                }
            } catch (e: Exception) {
                println("Error getting terminal contents: ${e.message}")
                e.printStackTrace()
                "" // Return empty on error
            }
        }
    }

    override suspend fun getDebugLocals(threadIndex: Int): String {
        throw NotImplementedError("getDebugLocals not implemented yet")
    }

    override suspend fun getTopLevelCallStackSources(threadIndex: Int, stackDepth: Int): List<String> {
        throw NotImplementedError("getTopLevelCallStackSources not implemented")
    }

    override suspend fun getAvailableThreads(): List<Thread> {
        throw NotImplementedError("getAvailableThreads not implemented yet")
    }

    override suspend fun getWorkspaceDirs(): List<String> {
        return workspaceDirectories().toList()
    }

<<<<<<< HEAD
    override suspend fun fileExists(filepath: String): Boolean {
        val file = UriUtils.uriToFile(filepath)
        return file.exists()
    }
=======
    override suspend fun getWorkspaceConfigs(): List<ContinueRcJson> {
        val workspaceDirs = this.getWorkspaceDirs()

        val configs = mutableListOf<String>()

        for (workspaceDir in workspaceDirs) {
            val dir = VirtualFileManager.getInstance().findFileByUrl(workspaceDir)
            if (dir != null) {
                val contents = dir.children.mapNotNull { it.toUriOrNull() }

                // Find any .continuerc.json files
                for (file in contents) {
                    if (file.endsWith(".continuerc.json")) {
                        val fileContent = UriUtils.uriToFile(file).readText()
                        configs.add(fileContent)
                    }
                }
            }
        }

        return configs as List<ContinueRcJson>
    }

    override suspend fun fileExists(filepath: String): Boolean =
        fileUtils.fileExists(filepath)
>>>>>>> 3f6eba29

    override suspend fun writeFile(path: String, contents: String) =
        fileUtils.writeFile(path, contents)

    override suspend fun showVirtualFile(title: String, contents: String) {
        val virtualFile = LightVirtualFile(title, contents)
        ApplicationManager.getApplication().invokeLater {
            FileEditorManager.getInstance(project).openFile(virtualFile, true)
        }
    }

    override suspend fun getContinueDir(): String {
        return getContinueGlobalPath()
    }

    override suspend fun openFile(path: String) {
        // Convert URI path to absolute file path
        val filePath = UriUtils.uriToFile(path).absolutePath
        // Find the file using the absolute path
        val file = withContext(Dispatchers.IO) {
            LocalFileSystem.getInstance().refreshAndFindFileByPath(filePath)
        }

        file?.let {
            ApplicationManager.getApplication().invokeLater {
                FileEditorManager.getInstance(project).openFile(it, true)
            }
        }
    }

    override suspend fun openUrl(url: String) {
        withContext(Dispatchers.IO) {
            BrowserUtil.browse(url)
        }
    }

    override suspend fun runCommand(command: String, options: TerminalOptions?) {
        val terminalOptions =
            options ?: TerminalOptions(reuseTerminal = true, terminalName = null, waitForCompletion = false)

        ApplicationManager.getApplication().invokeLater {
            try {
                val toolWindow = ToolWindowManager.getInstance(project).getToolWindow("Terminal")
                toolWindow?.activate({
                    try {
                        val terminalView = TerminalView.getInstance(project)
                        var widget: ShellTerminalWidget? = null

                        // 1. Handle reuseTerminal option
                        if (terminalOptions.reuseTerminal == true && terminalView.getWidgets().isNotEmpty()) {
                            // 2. Find by terminalName if provided
                            if (terminalOptions.terminalName != null) {
                                widget = terminalView.getWidgets().filterIsInstance<ShellTerminalWidget>()
                                    .firstOrNull {
                                        toolWindow.contentManager.getContent(it).tabName == terminalOptions.terminalName
                                                && !it.hasRunningCommands()
                                    }
                            } else {
                                // 3. Find active terminal, or fall back to the first one
                                widget = terminalView.getWidgets().filterIsInstance<ShellTerminalWidget>()
                                    .firstOrNull { toolWindow.contentManager.getContent(it).isSelected }
                                    ?: terminalView.getWidgets().filterIsInstance<ShellTerminalWidget>().firstOrNull {
                                        !it.hasRunningCommands()
                                    }
                            }
                        }

                        // 4. Create a new terminal if needed
                        if (widget == null) {
                            widget = terminalView.createLocalShellWidget(
                                project.basePath,
                                terminalOptions.terminalName,
                                true
                            )
                        } else {
                            // Ensure the found widget is visible
                            val content = toolWindow.contentManager.getContent(widget)
                            if (content != null) {
                                toolWindow.contentManager.setSelectedContent(content, true)
                            }
                        }

                        // 5. Show and send text
                        widget.ttyConnector?.write(command)

                    } catch (e: Exception) {
                        println("Error during terminal widget handling: ${e.message}")
                        e.printStackTrace()
                    }
                }, true)
            } catch (e: Exception) {
                println("Error activating terminal tool window: ${e.message}")
                e.printStackTrace()
            }
        }
    }

    override suspend fun saveFile(filepath: String) {
        ApplicationManager.getApplication().invokeLater {
            val file =
                LocalFileSystem.getInstance().findFileByPath(UriUtils.parseUri(filepath).path) ?: return@invokeLater
            val fileDocumentManager = FileDocumentManager.getInstance()
            val document = fileDocumentManager.getDocument(file)

            document?.let {
                fileDocumentManager.saveDocument(it)
            }
        }
    }

    override suspend fun readFile(filepath: String): String =
        fileUtils.readFile(filepath)

    override suspend fun readRangeInFile(filepath: String, range: Range): String {
        val fullContents = readFile(filepath)
        val lines = fullContents.lines()
        val startLine = range.start.line
        val startCharacter = range.start.character
        val endLine = range.end.line
        val endCharacter = range.end.character

        val firstLine = lines.getOrNull(startLine)?.substring(startCharacter) ?: ""
        val lastLine = lines.getOrNull(endLine)?.substring(0, endCharacter) ?: ""
        val betweenLines = if (endLine - startLine > 1) {
            lines.subList(startLine + 1, endLine).joinToString("\n")
        } else {
            ""
        }

        return listOf(firstLine, betweenLines, lastLine).filter { it.isNotEmpty() }.joinToString("\n")
    }

    override suspend fun showLines(filepath: String, startLine: Int, endLine: Int) {
        setFileOpen(filepath, true)
    }

    override suspend fun showDiff(filepath: String, newContents: String, stepIndex: Int) {
        continuePluginService.diffManager?.showDiff(filepath, newContents, stepIndex)
    }

    override suspend fun getOpenFiles(): List<String> =
        withContext(Dispatchers.EDT) {
            FileEditorManager.getInstance(project).openFiles
                .mapNotNull { it.toUriOrNull() }
                .toList()
        }

    override suspend fun getCurrentFile(): Map<String, Any>? =
        withContext(Dispatchers.EDT) {
            val fileEditorManager = FileEditorManager.getInstance(project)
            val document = fileEditorManager.selectedTextEditor?.document
            val virtualFile = document?.let { FileDocumentManager.getInstance().getFile(it) }
            virtualFile?.toUriOrNull()?.let {
                mapOf(
                    "path" to it,
                    "contents" to document.text,
                    "isUntitled" to false
                )
            }
        }

    override suspend fun getPinnedFiles(): List<String> {
        // Returning open files for now as per existing code
        return getOpenFiles()
    }

    override suspend fun getFileResults(pattern: String, maxResults: Int?): List<String> {
        val ideInfo = this.getIdeInfo()
        if (ideInfo.remoteName == "local") {
            try {
                var commandArgs = mutableListOf<String>(
                    ripgrep,
                    "--files",
                    "--iglob",
                    pattern,
                    "--ignore-file",
                    ".continueignore",
                    "--ignore-file",
                    ".gitignore"
                )
                if (maxResults != null) {
                    commandArgs.add("--max-count")
                    commandArgs.add(maxResults.toString())
                }

                val command = GeneralCommandLine(commandArgs)

                command.setWorkDirectory(project.basePath)
                val results = ExecUtil.execAndGetOutput(command).stdout
                return results.split("\n")
            } catch (exception: Exception) {
                val message = "Error executing ripgrep: ${exception.message}"
                service<ContinueErrorService>().report(exception, message)
                showToast(ToastType.ERROR, message)
                return emptyList()
            }
        } else {
            throw NotImplementedError("Ripgrep not supported, this workspace is remote")
        }
    }

    override suspend fun getSearchResults(query: String, maxResults: Int?): String {
        val ideInfo = this.getIdeInfo()
        if (ideInfo.remoteName == "local") {
            try {
                val commandArgs = mutableListOf(
                    ripgrep,
                    "-i",
                    "--ignore-file",
                    ".continueignore",
                    "--ignore-file",
                    ".gitignore",
                    "-C",
                    "2",
                    "--heading"
                )

                // Conditionally add maxResults flag
                if (maxResults != null) {
                    commandArgs.add("-m")
                    commandArgs.add(maxResults.toString())
                }

                // Add the search query and path
                commandArgs.add("-e")
                commandArgs.add(query)
                commandArgs.add(".")

                val command = GeneralCommandLine(commandArgs)

                command.setWorkDirectory(project.basePath)
                return ExecUtil.execAndGetOutput(command).stdout
            } catch (exception: Exception) {
                val message = "Error executing ripgrep: ${exception.message}"
                service<ContinueErrorService>().report(exception, message)
                showToast(ToastType.ERROR, message)
                return "Error: Unable to execute ripgrep command."
            }
        } else {
            throw NotImplementedError("Ripgrep not supported, this workspace is remote")
        }
    }


    override suspend fun subprocess(command: String, cwd: String?): List<Any> {
        val commandList = command.split(" ")
        val builder = ProcessBuilder(commandList)

        if (cwd != null) {
            builder.directory(File(cwd))
        }

        val process = withContext(Dispatchers.IO) {
            builder.start()
        }

        val stdout = process.inputStream.bufferedReader().readText()
        val stderr = process.errorStream.bufferedReader().readText()

        withContext(Dispatchers.IO) {
            process.waitFor()
        }

        return listOf(stdout, stderr)
    }

    override suspend fun getProblems(filepath: String?): List<Problem> {
        val problems = mutableListOf<Problem>()

        ApplicationManager.getApplication().invokeAndWait {
            val editor = FileEditorManager.getInstance(project).selectedTextEditor ?: return@invokeAndWait

            val document = editor.document
            val psiFile = PsiDocumentManager.getInstance(project).getPsiFile(document) ?: return@invokeAndWait
            val highlightInfos = DocumentMarkupModel.forDocument(document, project, true)
                .allHighlighters
                .mapNotNull(HighlightInfo::fromRangeHighlighter)

            for (highlightInfo in highlightInfos) {
                if (highlightInfo.severity === HighlightSeverity.ERROR ||
                    highlightInfo.severity === HighlightSeverity.WARNING
                ) {
                    val startOffset = highlightInfo.startOffset
                    val endOffset = highlightInfo.endOffset

                    val startLineNumber = document.getLineNumber(startOffset)
                    val endLineNumber = document.getLineNumber(endOffset)
                    val startCharacter = startOffset - document.getLineStartOffset(startLineNumber)
                    val endCharacter = endOffset - document.getLineStartOffset(endLineNumber)

                    problems.add(
                        Problem(
                            filepath = psiFile.virtualFile?.toUriOrNull() ?: "",
                            range = Range(
                                start = Position(
                                    line = startLineNumber,
                                    character = startCharacter
                                ),
                                end = Position(
                                    line = endLineNumber,
                                    character = endCharacter
                                )
                            ),
                            message = highlightInfo.description
                        )
                    )
                }
            }
        }

        return problems
    }

    override suspend fun getBranch(dir: String): String {
        return withContext(Dispatchers.IO) {
            try {
                val builder = ProcessBuilder("git", "rev-parse", "--abbrev-ref", "HEAD")
                builder.directory(UriUtils.uriToFile(dir))
                val process = builder.start()
                val reader = BufferedReader(InputStreamReader(process.inputStream))
                val output = reader.readLine()
                process.waitFor()
                output ?: "NONE"
            } catch (e: Exception) {
                "NONE"
            }
        }
    }

    override suspend fun getTags(artifactId: String): List<IndexTag> {
        val workspaceDirs = this.getWorkspaceDirs()

        // Collect branches concurrently using Kotlin coroutines
        val branches = withContext(Dispatchers.IO) {
            workspaceDirs.map { dir ->
                async { getBranch(dir) }
            }.map { it.await() }
        }

        // Create the list of IndexTag objects
        return workspaceDirs.mapIndexed { index, directory ->
            IndexTag(artifactId, branches[index], directory)
        }
    }

    override suspend fun getRepoName(dir: String): String? {
        return withContext(Dispatchers.IO) {
            val directory = UriUtils.uriToFile(dir)
            val targetDir = if (directory.isFile) directory.parentFile else directory
            val builder = ProcessBuilder("git", "config", "--get", "remote.origin.url")
            builder.directory(targetDir)
            var output: String?

            try {
                val process = builder.start()
                val reader = BufferedReader(InputStreamReader(process.inputStream))
                output = reader.readLine()
                process.waitFor()
            } catch (e: Exception) {
                output = null
            }

            output
        }
    }

    override suspend fun showToast(type: ToastType, message: String, vararg otherParams: Any): Any {
        return withContext(Dispatchers.Default) {
            val notificationType = when (type) {
                ToastType.ERROR -> NotificationType.ERROR
                ToastType.WARNING -> NotificationType.WARNING
                else -> NotificationType.INFORMATION
            }

            val deferred = CompletableDeferred<String?>()

            val notification = NotificationGroupManager.getInstance().getNotificationGroup("Continue")
                .createNotification(message, notificationType).setIcon(Icons.Continue)

            val buttonTexts = otherParams.filterIsInstance<String>().toTypedArray()
            buttonTexts.forEach { buttonText ->
                notification.addAction(NotificationAction.create(buttonText) { _, _ ->
                    deferred.complete(buttonText)
                    notification.expire()
                })
            }

            launch {
                delay(15000)
                if (!deferred.isCompleted) {
                    deferred.complete(null)
                    notification.expire()
                }
            }

            notification.whenExpired {
                if (!deferred.isCompleted) {
                    deferred.complete(null)
                }
            }

            notification.notify(project)

            deferred.await() ?: ""
        }
    }

    override suspend fun getGitRootPath(dir: String): String? {
        return withContext(Dispatchers.IO) {
            val builder = ProcessBuilder("git", "rev-parse", "--show-toplevel")
            builder.directory(UriUtils.uriToFile(dir))
            val process = builder.start()

            val reader = BufferedReader(InputStreamReader(process.inputStream))
            val output = reader.readLine()
            process.waitFor()
            output
        }
    }

    override suspend fun listDir(dir: String): List<List<Any>> =
        fileUtils.listDir(dir)

    override suspend fun getFileStats(files: List<String>): Map<String, FileStats> {
        return files.associateWith { file ->
            FileStats(UriUtils.uriToFile(file).lastModified(), UriUtils.uriToFile(file).length())
        }
    }

    override suspend fun gotoDefinition(location: Location): List<RangeInFile> {
        throw NotImplementedError("gotoDefinition not implemented yet")
    }

    override suspend fun gotoTypeDefinition(location: Location): List<RangeInFile> {
        throw NotImplementedError("gotoTypeDefinition not implemented yet")
    }

    override suspend fun getSignatureHelp(location: Location): SignatureHelp? {
        throw NotImplementedError("getSignatureHelp not implemented yet")
    }

    override fun onDidChangeActiveTextEditor(callback: (filepath: String) -> Unit) {
        throw NotImplementedError("onDidChangeActiveTextEditor not implemented yet")
    }

    private fun setFileOpen(filepath: String, open: Boolean = true) {
        val file = LocalFileSystem.getInstance().findFileByPath(UriUtils.uriToFile(filepath).path)

        file?.let {
            if (open) {
                ApplicationManager.getApplication().invokeLater {
                    FileEditorManager.getInstance(project).openFile(it, true)
                }
            } else {
                ApplicationManager.getApplication().invokeLater {
                    FileEditorManager.getInstance(project).closeFile(it)
                }
            }
        }
    }

    private fun workspaceDirectories(): Array<String> {
        val dirs = this.continuePluginService.workspacePaths

        if (dirs?.isNotEmpty() == true) {
            return dirs
        }

        return listOfNotNull(project.guessProjectDir()?.toUriOrNull()).toTypedArray()
    }

}<|MERGE_RESOLUTION|>--- conflicted
+++ resolved
@@ -180,38 +180,8 @@
         return workspaceDirectories().toList()
     }
 
-<<<<<<< HEAD
-    override suspend fun fileExists(filepath: String): Boolean {
-        val file = UriUtils.uriToFile(filepath)
-        return file.exists()
-    }
-=======
-    override suspend fun getWorkspaceConfigs(): List<ContinueRcJson> {
-        val workspaceDirs = this.getWorkspaceDirs()
-
-        val configs = mutableListOf<String>()
-
-        for (workspaceDir in workspaceDirs) {
-            val dir = VirtualFileManager.getInstance().findFileByUrl(workspaceDir)
-            if (dir != null) {
-                val contents = dir.children.mapNotNull { it.toUriOrNull() }
-
-                // Find any .continuerc.json files
-                for (file in contents) {
-                    if (file.endsWith(".continuerc.json")) {
-                        val fileContent = UriUtils.uriToFile(file).readText()
-                        configs.add(fileContent)
-                    }
-                }
-            }
-        }
-
-        return configs as List<ContinueRcJson>
-    }
-
     override suspend fun fileExists(filepath: String): Boolean =
         fileUtils.fileExists(filepath)
->>>>>>> 3f6eba29
 
     override suspend fun writeFile(path: String, contents: String) =
         fileUtils.writeFile(path, contents)
