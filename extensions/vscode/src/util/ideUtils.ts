import { FileEdit, RangeInFile, Thread } from "core";
import path from "path";
import * as vscode from "vscode";
import { VsCodeExtension } from "../extension/vscodeExtension";
import {
  SuggestionRanges,
  acceptSuggestionCommand,
  editorSuggestionsLocked,
  rejectSuggestionCommand,
  showSuggestion as showSuggestionInEditor,
} from "../suggestions";
import { defaultIgnoreFile, traverseDirectory } from "./traverseDirectory";
import {
  getUniqueId,
  openEditorAndRevealRange,
  uriFromFilePath,
} from "./vscode";
import { threadStopped } from "../debug/debug";

const util = require("util");
const asyncExec = util.promisify(require("child_process").exec);

export class VsCodeIdeUtils {
  visibleMessages: Set<string> = new Set();

  async gotoDefinition(
    filepath: string,
    position: vscode.Position
  ): Promise<vscode.Location[]> {
    const locations: vscode.Location[] = await vscode.commands.executeCommand(
      "vscode.executeDefinitionProvider",
      uriFromFilePath(filepath),
      position
    );
    return locations;
  }

  async documentSymbol(filepath: string): Promise<vscode.DocumentSymbol[]> {
    return await vscode.commands.executeCommand(
      "vscode.executeDocumentSymbolProvider",
      uriFromFilePath(filepath)
    );
  }

  async references(
    filepath: string,
    position: vscode.Position
  ): Promise<vscode.Location[]> {
    return await vscode.commands.executeCommand(
      "vscode.executeReferenceProvider",
      uriFromFilePath(filepath),
      position
    );
  }

  async foldingRanges(filepath: string): Promise<vscode.FoldingRange[]> {
    return await vscode.commands.executeCommand(
      "vscode.executeFoldingRangeProvider",
      uriFromFilePath(filepath)
    );
  }

  getWorkspaceDirectories(): string[] {
    return (
      vscode.workspace.workspaceFolders?.map((folder) => folder.uri.fsPath) ||
      []
    );
  }

  getUniqueId() {
    return getUniqueId();
  }

  // ------------------------------------ //
  // On message handlers

  private _lastDecorationType: vscode.TextEditorDecorationType | null = null;
  async highlightCode(rangeInFile: RangeInFile, color: string) {
    const range = new vscode.Range(
      rangeInFile.range.start.line,
      rangeInFile.range.start.character,
      rangeInFile.range.end.line,
      rangeInFile.range.end.character
    );
    const editor = await openEditorAndRevealRange(
      rangeInFile.filepath,
      range,
      vscode.ViewColumn.One
    );
    if (editor) {
      const decorationType = vscode.window.createTextEditorDecorationType({
        backgroundColor: color,
        isWholeLine: true,
      });
      editor.setDecorations(decorationType, [range]);

      const cursorDisposable = vscode.window.onDidChangeTextEditorSelection(
        (event) => {
          if (event.textEditor.document.uri.fsPath === rangeInFile.filepath) {
            cursorDisposable.dispose();
            editor.setDecorations(decorationType, []);
          }
        }
      );

      setTimeout(() => {
        cursorDisposable.dispose();
        editor.setDecorations(decorationType, []);
      }, 2500);

      if (this._lastDecorationType) {
        editor.setDecorations(this._lastDecorationType, []);
      }
      this._lastDecorationType = decorationType;
    }
  }

  showSuggestion(edit: FileEdit) {
    // showSuggestion already exists
    showSuggestionInEditor(
      edit.filepath,
      new vscode.Range(
        edit.range.start.line,
        edit.range.start.character,
        edit.range.end.line,
        edit.range.end.character
      ),
      edit.replacement
    );
  }

  showMultiFileEdit(edits: FileEdit[]) {
    vscode.commands.executeCommand("workbench.action.closeAuxiliaryBar");
    const panel = vscode.window.createWebviewPanel(
      "continue.continueGUIView",
      "Continue",
      vscode.ViewColumn.One
    );
    // panel.webview.html = this.sidebar.getSidebarContent(
    //   extensionContext,
    //   panel,
    //   this.ide,
    //   "/monaco",
    //   edits
    // );
  }

  openFile(filepath: string, range?: vscode.Range) {
    // vscode has a builtin open/get open files
    return openEditorAndRevealRange(filepath, range, vscode.ViewColumn.One);
  }

  async fileExists(filepath: string): Promise<boolean> {
    try {
      await vscode.workspace.fs.stat(uriFromFilePath(filepath));
      return true;
    } catch {
      return false;
    }
  }

  showVirtualFile(name: string, contents: string) {
    vscode.workspace
      .openTextDocument(
        vscode.Uri.parse(
          `${
            VsCodeExtension.continueVirtualDocumentScheme
          }:${encodeURIComponent(name)}?${encodeURIComponent(contents)}`
        )
      )
      .then((doc) => {
        vscode.window.showTextDocument(doc, { preview: false });
      });
  }

  setSuggestionsLocked(filepath: string, locked: boolean) {
    editorSuggestionsLocked.set(filepath, locked);
    // TODO: Rerender?
  }

  async getUserSecret(key: string) {
    // Check if secret already exists in VS Code settings (global)
    let secret = vscode.workspace.getConfiguration("continue").get(key);
    if (typeof secret !== "undefined" && secret !== null) {
      return secret;
    }

    // If not, ask user for secret
    secret = await vscode.window.showInputBox({
      prompt: `Either enter secret for ${key} or press enter to try Continue for free.`,
      password: true,
    });

    // Add secret to VS Code settings
    vscode.workspace
      .getConfiguration("continue")
      .update(key, secret, vscode.ConfigurationTarget.Global);

    return secret;
  }

  // ------------------------------------ //
  // Initiate Request

  acceptRejectSuggestion(accept: boolean, key: SuggestionRanges) {
    if (accept) {
      acceptSuggestionCommand(key);
    } else {
      rejectSuggestionCommand(key);
    }
  }

  // ------------------------------------ //
  // Respond to request

  // Checks to see if the editor is a code editor.
  // In some cases vscode.window.visibleTextEditors can return non-code editors
  // e.g. terminal editors in side-by-side mode
  private documentIsCode(document: vscode.TextDocument) {
    return document.uri.scheme === "file";
  }

  getOpenFiles(): string[] {
    return vscode.workspace.textDocuments
      .filter((document) => this.documentIsCode(document))
      .map((document) => {
        return document.uri.fsPath;
      });
  }

  getVisibleFiles(): string[] {
    return vscode.window.visibleTextEditors
      .filter((editor) => this.documentIsCode(editor.document))
      .map((editor) => {
        return editor.document.uri.fsPath;
      });
  }

  saveFile(filepath: string) {
    vscode.window.visibleTextEditors
      .filter((editor) => this.documentIsCode(editor.document))
      .forEach((editor) => {
        if (editor.document.uri.fsPath === filepath) {
          editor.document.save();
        }
      });
  }

  async getDirectoryContents(
    directory: string,
    recursive: boolean
  ): Promise<string[]> {
    if (!recursive) {
      return (
        await vscode.workspace.fs.readDirectory(uriFromFilePath(directory))
      )
        .filter(([name, type]) => {
          type === vscode.FileType.File && !defaultIgnoreFile.ignores(name);
        })
        .map(([name, type]) => path.join(directory, name));
    }

    const allFiles: string[] = [];
    const gitRoot = await this.getGitRoot(directory);
    let onlyThisDirectory = undefined;
    if (gitRoot) {
      onlyThisDirectory = directory.slice(gitRoot.length).split(path.sep);
      if (onlyThisDirectory[0] === "") {
        onlyThisDirectory.shift();
      }
    }
    for await (const file of traverseDirectory(
      gitRoot ?? directory,
      [],
      true,
      gitRoot === directory ? undefined : onlyThisDirectory
    )) {
      allFiles.push(file);
    }
    return allFiles;
  }

  getAbsolutePath(filepath: string): string {
    const workspaceDirectories = this.getWorkspaceDirectories();
    if (!path.isAbsolute(filepath) && workspaceDirectories.length === 1) {
      return path.join(workspaceDirectories[0], filepath);
    } else {
      return filepath;
    }
  }

  private static MAX_BYTES = 100000;

<<<<<<< HEAD
    const MAX_BYTES = 100000;
    let contents: string | undefined;
    if (typeof contents === "undefined") {
      try {
        const fileStats = await vscode.workspace.fs.stat(
          uriFromFilePath(filepath)
        );
        if (fileStats.size > 10 * MAX_BYTES) {
          return "";
        }

        const bytes = await vscode.workspace.fs.readFile(
          uriFromFilePath(filepath)
        );
=======
  async readFile(filepath: string): Promise<string> {
    try {
      filepath = this.getAbsolutePath(filepath);
      const uri = uriFromFilePath(filepath);

      // Check first whether it's an open document
      const openTextDocument = vscode.workspace.textDocuments.find(
        (doc) => doc.uri.toString() === uri.toString(),
      );
      if (openTextDocument !== undefined) {
        return openTextDocument.getText();
      }
>>>>>>> 6a5ad0e5

      const fileStats = await vscode.workspace.fs.stat(
        uriFromFilePath(filepath),
      );
      if (fileStats.size > 10 * VsCodeIdeUtils.MAX_BYTES) {
        return "";
      }

      const bytes = await vscode.workspace.fs.readFile(uri);

      // Truncate the buffer to the first MAX_BYTES
      const truncatedBytes = bytes.slice(0, VsCodeIdeUtils.MAX_BYTES);
      const contents = new TextDecoder().decode(truncatedBytes);
      return contents;
    } catch {
      return "";
    }
  }

  async readRangeInFile(
    filepath: string,
    range: vscode.Range
  ): Promise<string> {
    const contents = new TextDecoder().decode(
      await vscode.workspace.fs.readFile(vscode.Uri.file(filepath))
    );
    const lines = contents.split("\n");
    return (
      lines.slice(range.start.line, range.end.line).join("\n") +
      "\n" +
      lines[
        range.end.line < lines.length - 1 ? range.end.line : lines.length - 1
      ].slice(0, range.end.character)
    );
  }

  async getTerminalContents(commands: number = -1): Promise<string> {
    const tempCopyBuffer = await vscode.env.clipboard.readText();
    if (commands < 0) {
      await vscode.commands.executeCommand(
        "workbench.action.terminal.selectAll"
      );
    } else {
      for (let i = 0; i < commands; i++) {
        await vscode.commands.executeCommand(
          "workbench.action.terminal.selectToPreviousCommand"
        );
      }
    }
    await vscode.commands.executeCommand(
      "workbench.action.terminal.copySelection"
    );
    await vscode.commands.executeCommand(
      "workbench.action.terminal.clearSelection"
    );
    const terminalContents = await vscode.env.clipboard.readText();
    await vscode.env.clipboard.writeText(tempCopyBuffer);

    if (tempCopyBuffer === terminalContents) {
      // This means there is no terminal open to select text from
      return "";
    }
    return terminalContents;
  }

  private async _getThreads(session: vscode.DebugSession) {
    const threadsResponse = await session.customRequest("threads");
    const threads = threadsResponse.threads.filter((thread: any) =>
      threadStopped.get(thread.id)
    );
    threads.sort((a: any, b: any) => a.id - b.id);
    threadsResponse.threads = threads;

    return threadsResponse;
  }

  async getAvailableThreads(): Promise<Thread[]> {
    const session = vscode.debug.activeDebugSession;
    if (!session) return [];

    const threadsResponse = await this._getThreads(session);
    return threadsResponse.threads;
  }

  async getDebugLocals(threadIndex: number = 0): Promise<string> {
    const session = vscode.debug.activeDebugSession;

    if (!session) {
      vscode.window.showWarningMessage(
        "No active debug session found, therefore no debug context will be provided for the llm."
      );
      return "";
    }

    const variablesResponse = await session
      .customRequest("stackTrace", {
        threadId: threadIndex,
        startFrame: 0,
      })
      .then((traceResponse) =>
        session.customRequest("scopes", {
          frameId: traceResponse.stackFrames[0].id,
        })
      )
      .then((scopesResponse) =>
        session.customRequest("variables", {
          variablesReference: scopesResponse.scopes[0].variablesReference,
        })
      );

    const variableContext = variablesResponse.variables
      .filter((variable: any) => variable.type !== "global")
      .reduce(
        (acc: any, variable: any) =>
          `${acc}\nname: ${variable.name}, type: ${variable.type}, ` +
          `value: ${variable.value}`,
        ""
      );

    return variableContext;
  }

  async getTopLevelCallStackSources(
    threadIndex: number,
    stackDepth: number = 3
  ): Promise<string[]> {
    const session = vscode.debug.activeDebugSession;
    if (!session) return [];

    const sourcesPromises = await session
      .customRequest("stackTrace", {
        threadId: threadIndex,
        startFrame: 0,
      })
      .then((traceResponse) =>
        traceResponse.stackFrames
          .slice(0, stackDepth)
          .map(async (stackFrame: any) => {
            const scopeResponse = await session.customRequest("scopes", {
              frameId: stackFrame.id,
            });

            const scope = scopeResponse.scopes[0];

            return await this.retrieveSource(scope.source ? scope : stackFrame);
          })
      );

    return Promise.all(sourcesPromises);
  }

  private async retrieveSource(sourceContainer: any): Promise<string> {
    if (!sourceContainer.source) return "";

    const sourceRef = sourceContainer.source.sourceReference;
    if (sourceRef && sourceRef > 0) {
      // according to the spec, source might be ony available in a debug session
      // not yet able to test this branch
      const sourceResponse =
        await vscode.debug.activeDebugSession?.customRequest("source", {
          source: sourceContainer.source,
          sourceReference: sourceRef,
        });
      return sourceResponse.content;
    } else if (sourceContainer.line && sourceContainer.endLine) {
      return await this.readRangeInFile(
        sourceContainer.source.path,
        new vscode.Range(
          sourceContainer.line - 1, // The line number from scope response starts from 1
          sourceContainer.column,
          sourceContainer.endLine - 1,
          sourceContainer.endColumn
        )
      );
    } else if (sourceContainer.line)
      // fall back to 5 line of context
      return await this.readRangeInFile(
        sourceContainer.source.path,
        new vscode.Range(
          sourceContainer.line - 3,
          0,
          sourceContainer.line + 2,
          0
        )
      );
    else return "unavailable";
  }

  private async _getRepo(forDirectory: vscode.Uri): Promise<any | undefined> {
    // Use the native git extension to get the branch name
    const extension = vscode.extensions.getExtension("vscode.git");
    if (
      typeof extension === "undefined" ||
      !extension.isActive ||
      typeof vscode.workspace.workspaceFolders === "undefined"
    ) {
      return undefined;
    }

    const git = extension.exports.getAPI(1);
    return git.getRepository(forDirectory);
  }

  async getRepo(forDirectory: vscode.Uri): Promise<any | undefined> {
    let repo = await this._getRepo(forDirectory);
    let i = 0;
    while (!repo?.state?.HEAD?.name) {
      await new Promise((resolve) => setTimeout(resolve, 1000));
      i++;
      if (i >= 20) {
        return undefined;
      }
      repo = await this._getRepo(forDirectory);
    }
    return repo;
  }

  async getGitRoot(forDirectory: string): Promise<string | undefined> {
    const repo = await this.getRepo(vscode.Uri.file(forDirectory));
    return repo?.rootUri?.fsPath;
  }

  async getBranch(forDirectory: vscode.Uri) {
    let repo = await this.getRepo(forDirectory);
    if (repo?.state?.HEAD?.name === undefined) {
      try {
        const { stdout } = await asyncExec("git rev-parse --abbrev-ref HEAD", {
          cwd: forDirectory.fsPath,
        });
        return stdout?.trim() || "NONE";
      } catch (e) {
        return "NONE";
      }
    }

    return repo?.state?.HEAD?.name || "NONE";
  }

  async getDiff(): Promise<string> {
    let diffs = [];

    for (const dir of this.getWorkspaceDirectories()) {
      const repo = await this.getRepo(vscode.Uri.file(dir));
      if (!repo) {
        continue;
      }

      diffs.push((await repo.getDiff()).join("\n"));
    }

    return diffs.join("\n\n");
  }

  getHighlightedCode(): RangeInFile[] {
    // TODO
    let rangeInFiles: RangeInFile[] = [];
    vscode.window.visibleTextEditors
      .filter((editor) => this.documentIsCode(editor.document))
      .forEach((editor) => {
        editor.selections.forEach((selection) => {
          // if (!selection.isEmpty) {
          rangeInFiles.push({
            filepath: editor.document.uri.fsPath,
            range: {
              start: {
                line: selection.start.line,
                character: selection.start.character,
              },
              end: {
                line: selection.end.line,
                character: selection.end.character,
              },
            },
          });
          // }
        });
      });
    return rangeInFiles;
  }
}<|MERGE_RESOLUTION|>--- conflicted
+++ resolved
@@ -291,22 +291,6 @@
 
   private static MAX_BYTES = 100000;
 
-<<<<<<< HEAD
-    const MAX_BYTES = 100000;
-    let contents: string | undefined;
-    if (typeof contents === "undefined") {
-      try {
-        const fileStats = await vscode.workspace.fs.stat(
-          uriFromFilePath(filepath)
-        );
-        if (fileStats.size > 10 * MAX_BYTES) {
-          return "";
-        }
-
-        const bytes = await vscode.workspace.fs.readFile(
-          uriFromFilePath(filepath)
-        );
-=======
   async readFile(filepath: string): Promise<string> {
     try {
       filepath = this.getAbsolutePath(filepath);
@@ -319,7 +303,6 @@
       if (openTextDocument !== undefined) {
         return openTextDocument.getText();
       }
->>>>>>> 6a5ad0e5
 
       const fileStats = await vscode.workspace.fs.stat(
         uriFromFilePath(filepath),
