--- conflicted
+++ resolved
@@ -44,36 +44,6 @@
     const ideSettings = this.ide.getIdeSettings();
     const { remoteConfigServerUrl } = ideSettings;
 
-<<<<<<< HEAD
-    // Config Handler with output channel
-    const outputChannel = vscode.window.createOutputChannel(
-      "Continue - LLM Prompt/Completion",
-    );
-    this.configHandler = new ConfigHandler(
-      this.ide,
-      Promise.resolve(ideSettings),
-      async (log: string) => {
-        outputChannel.appendLine(
-          "==========================================================================",
-        );
-        outputChannel.appendLine(
-          "==========================================================================",
-        );
-        outputChannel.append(log);
-      },
-      (() => this.webviewProtocol?.request("configUpdate", undefined)).bind(
-        this,
-      ),
-    );
-
-    this.configHandler.reloadConfig();
-    this.verticalDiffManager = new VerticalPerLineDiffManager(
-      this.configHandler,
-    );
-    this.extensionContext = context;
-    this.tabAutocompleteModel = new TabAutocompleteModel(this.configHandler);
-    this.windowId = uuidv4();
-=======
     // Dependencies of core
     let resolveVerticalDiffManager: any = undefined;
     const verticalDiffManagerPromise = new Promise<VerticalPerLineDiffManager>(
@@ -85,7 +55,6 @@
     const configHandlerPromise = new Promise<ConfigHandler>((resolve) => {
       resolveConfigHandler = resolve;
     });
->>>>>>> 42aad404
     this.sidebar = new ContinueGUIWebviewViewProvider(
       configHandlerPromise,
       this.windowId,
@@ -104,16 +73,10 @@
     );
     this.webviewProtocol = this.sidebar.webviewProtocol;
 
-<<<<<<< HEAD
-    // Indexing + pause token
-    this.diffManager.webviewProtocol = this.webviewProtocol;
-
-=======
     // Config Handler with output channel
     const outputChannel = vscode.window.createOutputChannel(
       "Continue - LLM Prompt/Completion",
     );
->>>>>>> 42aad404
     const inProcessMessenger = new InProcessMessenger<
       ToCoreProtocol,
       FromCoreProtocol
@@ -122,11 +85,6 @@
       inProcessMessenger,
       this.webviewProtocol,
       this.ide,
-<<<<<<< HEAD
-      this.verticalDiffManager,
-    );
-    this.core = new Core(inProcessMessenger, this.ide);
-=======
       verticalDiffManagerPromise,
     );
     this.core = new Core(inProcessMessenger, this.ide, async (log: string) => {
@@ -150,11 +108,11 @@
     );
     resolveVerticalDiffManager?.(this.verticalDiffManager);
     this.tabAutocompleteModel = new TabAutocompleteModel(this.configHandler);
->>>>>>> 42aad404
 
     setupRemoteConfigSync(
       this.configHandler.reloadConfig.bind(this.configHandler),
     );
+    this.core = new Core(inProcessMessenger, this.ide);
 
     // Indexing + pause token
     this.diffManager.webviewProtocol = this.webviewProtocol;
