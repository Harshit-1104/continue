--- conflicted
+++ resolved
@@ -340,7 +340,6 @@
         void this.core.invoke("didChangeControlPlaneSessionInfo", {
           sessionInfo,
         });
-<<<<<<< HEAD
       } else {
         vscode.commands.executeCommand(
           "setContext",
@@ -351,8 +350,6 @@
         if (e.provider.id === "github") {
           this.configHandler.reloadConfig();
         }
-=======
->>>>>>> 5c938c0e
       }
     });
 
