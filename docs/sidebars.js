--- conflicted
+++ resolved
@@ -133,10 +133,6 @@
       label: "Reference",
       href: "/reference",
     },
-<<<<<<< HEAD
-    "customize/changelog",
-=======
->>>>>>> df2fd3ee
   ],
   hubSidebar: [
     "hub/introduction",
@@ -175,7 +171,7 @@
       type: "link",
       label: "Customize",
       href: "/customize/overview",
-    }
+    },
   ],
 };
 
