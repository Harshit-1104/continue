---
title: "How to Configure OpenRouter with Continue"
sidebarTitle: "OpenRouter"
description: "Configure OpenRouter with Continue to access various commercial and open-source models through a unified interface, including model capability configuration and advanced request options"
---

OpenRouter is a unified interface for commercial and open-source models, giving you access to the best models at the best prices. You can sign up [here](https://openrouter.ai/signup), create your API key on the [keys page](https://openrouter.ai/keys), and then choose a model from the [list of supported models](https://openrouter.ai/models).

<<<<<<< HEAD
Change `~/.continue/config.yaml` to look like the following.
=======
Change `~/.continue/config.ts` to look like the following.
>>>>>>> 7cbe228b

<Tabs>
  <Tab title="YAML">
  ```yaml title="config.yaml"
  models:
    - name: OpenRouter LLaMA 70 8B
      provider: openrouter
      model: meta-llama/llama-3-70b-instruct
      apiBase: https://openrouter.ai/api/v1
      apiKey: <YOUR_OPEN_ROUTER_API_KEY>
  ```
  </Tab>
  <Tab title="TypeScript">
  ```ts title="config.ts"
  {
    "models": [
      {
        "title": "OpenRouter LLaMA 70 8B",
        "provider": "openrouter",
        "model": "meta-llama/llama-3-70b-instruct",
        "apiBase": "https://openrouter.ai/api/v1",
        "apiKey": "<YOUR_OPEN_ROUTER_API_KEY>"
      }
    ]
  }
  ```
  </Tab>
</Tabs>

## Using Custom Models

To use a model that is not in the dropdown list, you can simply enter the model name in the `model` field. For example, to use Qwen3Coder, you would update your configuration to look like this:

<Tabs>
  <Tab title="YAML">
  ```yaml title="config.yaml"
  models:
    - name: Qwen3Coder
      provider: openrouter
      model: qwen/qwen-coder
      apiBase: https://openrouter.ai/api/v1
      apiKey: <YOUR_OPEN_ROUTER_API_KEY>
  ```
  </Tab>
<<<<<<< HEAD
  <Tab title="JSON">
  ```json title="config.json"
=======
  <Tab title="TypeScript">
  ```ts title="config.ts"
>>>>>>> 7cbe228b
  {
    "models": [
      {
        "title": "Qwen3Coder",
        "provider": "openrouter",
        "model": "qwen/qwen-coder",
        "apiBase": "https://openrouter.ai/api/v1",
        "apiKey": "<YOUR_OPEN_ROUTER_API_KEY>"
      }
    ]
  }
  ```
  </Tab>
</Tabs>

To utilize features such as provider preferences or model routing configuration, include these parameters inside the `models[].requestsOptions.extraBodyProperties` field of your plugin config.

For example, to route requests to a specific provider, you can use the `provider` field like so:

<Tabs>
  <Tab title="YAML">
  ```yaml title="config.yaml"
  models:
    - name: Example Model
      provider: exampleProvider
      model: example-model
      requestOptions:
        extraBodyProperties:
          provider: "anthropic"
  ```
  </Tab>
  <Tab title="TypeScript">
  ```ts title="config.ts"
  {
    "models": [
      {
        "title": "Example Model",
        "provider": "exampleProvider",
        "model": "example-model",
        "requestOptions": {
          "extraBodyProperties": {
            "provider": "anthropic"
          }
        }
      }
    ]
  }
  ```
  </Tab>
</Tabs>

Learn more about available settings [here](https://openrouter.ai/docs).

## Model Capabilities

Continue automatically determines whether a model supports native tool calling. You can see the full list of supported models [here](https://github.com/continuedev/continue/blob/main/core/src/llm/toolSupport.ts).

If you're experiencing issues with Agent mode or tools not working, you can add the `capabilities` field to override the default behavior:

<Tabs>
  <Tab title="YAML">
  ```yaml title="config.yaml"
  models:
    - name: Claude via OpenRouter
      provider: openrouter
      model: anthropic/claude-3.5-sonnet
      apiBase: https://openrouter.ai/api/v1
      apiKey: <YOUR_OPEN_ROUTER_API_KEY>
      capabilities:
        tools: true      # Enable function calling for Agent mode
        image_input: true   # Enable image upload support
  ```
  </Tab>
  <Tab title="TypeScript">
  ```ts title="config.ts"
  {
    "models": [
      {
        "title": "Claude via OpenRouter",
        "provider": "openrouter",
        "model": "anthropic/claude-3.5-sonnet",
        "apiBase": "https://openrouter.ai/api/v1",
        "apiKey": "<YOUR_OPEN_ROUTER_API_KEY>",
        "capabilities": {
          "tools": true,
          "uploadImage": true
        }
      }
    ]
  }
  ```
  </Tab>
</Tabs>

Note: Not all models support function calling. Check the [OpenRouter models page](https://openrouter.ai/models) for specific model capabilities.

## System Message Tools

For models that do not support native tool calling, Continue will automatically use "system message tools". This means that the tool definitions and calls are embedded in the system message as text. This allows you to use tools with models that don't natively support them.

This feature is enabled by default for all OpenRouter models except for Claude models, which have good native tool calling support.
<|MERGE_RESOLUTION|>--- conflicted
+++ resolved
@@ -6,11 +6,7 @@
 
 OpenRouter is a unified interface for commercial and open-source models, giving you access to the best models at the best prices. You can sign up [here](https://openrouter.ai/signup), create your API key on the [keys page](https://openrouter.ai/keys), and then choose a model from the [list of supported models](https://openrouter.ai/models).
 
-<<<<<<< HEAD
 Change `~/.continue/config.yaml` to look like the following.
-=======
-Change `~/.continue/config.ts` to look like the following.
->>>>>>> 7cbe228b
 
 <Tabs>
   <Tab title="YAML">
@@ -23,8 +19,8 @@
       apiKey: <YOUR_OPEN_ROUTER_API_KEY>
   ```
   </Tab>
-  <Tab title="TypeScript">
-  ```ts title="config.ts"
+  <Tab title="JSON">
+  ```json title="config.json"
   {
     "models": [
       {
@@ -55,13 +51,8 @@
       apiKey: <YOUR_OPEN_ROUTER_API_KEY>
   ```
   </Tab>
-<<<<<<< HEAD
   <Tab title="JSON">
   ```json title="config.json"
-=======
-  <Tab title="TypeScript">
-  ```ts title="config.ts"
->>>>>>> 7cbe228b
   {
     "models": [
       {
@@ -93,8 +84,8 @@
           provider: "anthropic"
   ```
   </Tab>
-  <Tab title="TypeScript">
-  ```ts title="config.ts"
+  <Tab title="JSON">
+  ```json title="config.json"
   {
     "models": [
       {
@@ -135,8 +126,8 @@
         image_input: true   # Enable image upload support
   ```
   </Tab>
-  <Tab title="TypeScript">
-  ```ts title="config.ts"
+  <Tab title="JSON">
+  ```json title="config.json"
   {
     "models": [
       {
@@ -162,4 +153,4 @@
 
 For models that do not support native tool calling, Continue will automatically use "system message tools". This means that the tool definitions and calls are embedded in the system message as text. This allows you to use tools with models that don't natively support them.
 
-This feature is enabled by default for all OpenRouter models except for Claude models, which have good native tool calling support.
+This feature is enabled by default for all OpenRouter models except for Claude models, which have good native tool calling support.