---
title: "Block Types"
---

## Models

Models are blocks that let you specify Large Language Models (LLMs) and other deep learning models to be used for various roles in the open-source IDE extension like Chat, Autocomplete, Edit, Embed, Rerank, etc. You can explore available models on [the hub](https://hub.continue.dev/explore/models).

Continue supports [many model providers](/customization/models#openai), including Anthropic, OpenAI, Gemini, Ollama, Amazon Bedrock, Azure, xAI, DeepSeek, and more. Models can have one or more of the following roles depending on its capabilities, including `chat`, `edit`, `apply`, `autocomplete`, `embed`, and `rerank`. Read more about roles [here](/customize/model-roles). View [`models`](/reference#models) in the YAML Reference for more details.

## Context

Context blocks define a context provider which can be referenced in Chat with `@` to pull in data from external sources such as files and folders, a URL, Jira or Confluence, and GitHub issues, among others. [Explore context provider blocks](https://hub.continue.dev/explore/context) on the hub.

Learn more about context providers [here](/reference#context), and check out [this guide](/guides/build-your-own-context-provider) to creating your own custom context provider. The `config.yaml` spec for context can be found [`here`](/reference#context).

## Docs

Docs are blocks that point to documentation sites, which will be indexed locally and then can be referenced as context using @Docs in Chat. [Explore docs](https://hub.continue.dev/explore/docs) on the hub.

<<<<<<< HEAD
Learn more in the [@Docs deep dive](/customize/context/documentation), and view [`docs`](/reference#docs) in the YAML Reference for more details.
=======
Learn more in the [@Docs context provider documentation](/customize/context/documentation), and view [`docs`](/reference#docs) in the YAML Reference for more details.
>>>>>>> e829c706

## MCP Servers

Model Context Protocol (MCP) is a standard way of building and sharing tools for language models. MCP Servers can be defined in `mcpServers` blocks. [Explore MCP Servers](https://hub.continue.dev/explore/mcp) on the hub.

Learn more in the [MCP deep dive](/customize/deep-dives/mcp), and view [`mcpServers`](/reference#mcpservers) in the YAML Reference for more details.

## Rules

Rules blocks are instructions that your custom AI code assistant will always keep in mind - the contents of rules are inserted into the system message for all Chat requests. [Explore rules](https://hub.continue.dev/explore/rules) on the hub.

Learn more in the [rules deep dive](/customize/deep-dives/rules), and view [`rules`](/reference#rules) in the YAML Reference for more details.

## Prompts

Prompts blocks are pre-written, reusable prompts that can be referenced at any time during chat. They are especially useful as context for repetitive and/or complex tasks. [Explore prompts](https://hub.continue.dev/explore/prompts) on the hub.

Prompt blocks have the same syntax as [prompt files](/customization/prompts). The `config.yaml` spec for `prompts` can be found [here](/reference#prompts).

## Data

Data blocks allow you send your development data to custom destinations of your choice. Development data can be used for a variety of purposes, including analyzing usage, gathering insights, or fine-tuning models. You can read more about development data [here](/customize/overview#development-data). Explore data block examples [here](https://hub.continue.dev/explore/data).

Data destinations are configured in the [`data`](/reference#data) section of `config.yaml`.<|MERGE_RESOLUTION|>--- conflicted
+++ resolved
@@ -18,11 +18,7 @@
 
 Docs are blocks that point to documentation sites, which will be indexed locally and then can be referenced as context using @Docs in Chat. [Explore docs](https://hub.continue.dev/explore/docs) on the hub.
 
-<<<<<<< HEAD
-Learn more in the [@Docs deep dive](/customize/context/documentation), and view [`docs`](/reference#docs) in the YAML Reference for more details.
-=======
 Learn more in the [@Docs context provider documentation](/customize/context/documentation), and view [`docs`](/reference#docs) in the YAML Reference for more details.
->>>>>>> e829c706
 
 ## MCP Servers
 
