--- conflicted
+++ resolved
@@ -46,11 +46,7 @@
     "@aws-sdk/client-sagemaker-runtime": "^3.621.0",
     "@aws-sdk/credential-providers": "^3.620.1",
     "@continuedev/config-types": "^1.0.13",
-<<<<<<< HEAD
-    "@continuedev/config-yaml": "^1.0.30",
-=======
     "@continuedev/config-yaml": "^1.0.31",
->>>>>>> e6c4f8bc
     "@continuedev/fetch": "^1.0.4",
     "@continuedev/llm-info": "^1.0.2",
     "@continuedev/openai-adapters": "^1.0.10",
