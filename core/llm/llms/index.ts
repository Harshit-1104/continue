--- conflicted
+++ resolved
@@ -42,11 +42,8 @@
 import Vllm from "./Vllm";
 import WatsonX from "./WatsonX";
 import ContinueProxy from "./stubs/ContinueProxy";
-<<<<<<< HEAD
 import VertexAI from "./VertexAI";
-=======
 import Asksage from "./Asksage";
->>>>>>> 6ee0feba
 
 const LLMs = [
   Anthropic,
@@ -84,11 +81,8 @@
   SambaNova,
   Mock,
   Cerebras,
-<<<<<<< HEAD
+  Asksage,
   VertexAI
-=======
-  Asksage,
->>>>>>> 6ee0feba
 ];
 
 export async function llmFromDescription(
