--- conflicted
+++ resolved
@@ -1,24 +1,19 @@
+import {
+  BedrockRuntimeClient,
+  InvokeModelWithResponseStreamCommand,
+} from "@aws-sdk/client-bedrock-runtime";
 import * as fs from "fs";
 import os from "os";
 import { join as joinPath } from "path";
 import { promisify } from "util";
-import { BaseLLM } from "../index.js";
 import {
   ChatMessage,
   CompletionOptions,
   LLMOptions,
   ModelProvider,
-<<<<<<< HEAD
 } from "../../index.js";
 import { stripImages } from "../countTokens.js";
-=======
-} from "../..";
-import { stripImages } from "../countTokens";
-import {
-  BedrockRuntimeClient,
-  InvokeModelWithResponseStreamCommand,
-} from "@aws-sdk/client-bedrock-runtime";
->>>>>>> 8e183556
+import { BaseLLM } from "../index.js";
 
 const aws4 = require("aws4");
 const readFile = promisify(fs.readFile);
@@ -153,10 +148,11 @@
         joinPath(process.env.HOME ?? os.homedir(), ".aws", "credentials"),
         "utf8",
       );
-      const credentials = this._parseCredentialsFile(data);
-      accessKeyId = credentials.bedrock.accessKeyId;
-      secretAccessKey = credentials.bedrock.secretAccessKey;
-      sessionToken = credentials.bedrock.sessionToken || "";
+      const credentialsFile = this._parseCredentialsFile(data);
+      const credentials = credentialsFile.bedrock ?? credentialsFile.default;
+      accessKeyId = credentials.accessKeyId;
+      secretAccessKey = credentials.secretAccessKey;
+      sessionToken = credentials.sessionToken || "";
     } catch (err) {
       console.error("Error reading AWS credentials", err);
       return new Response("403");
@@ -188,10 +184,11 @@
       joinPath(process.env.HOME ?? os.homedir(), ".aws", "credentials"),
       "utf8",
     );
-    const credentials = this._parseCredentialsFile(data);
-    const accessKeyId = credentials.bedrock.accessKeyId;
-    const secretAccessKey = credentials.bedrock.secretAccessKey;
-    const sessionToken = credentials.bedrock.sessionToken || "";
+    const credentialsFile = this._parseCredentialsFile(data);
+    const credentials = credentialsFile.bedrock ?? credentialsFile.default
+    const accessKeyId = credentials.accessKeyId;
+    const secretAccessKey = credentials.secretAccessKey;
+    const sessionToken = credentials.sessionToken || "";
     const client = new BedrockRuntimeClient({
       region: this.region,
       credentials: {
