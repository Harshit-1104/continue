--- conflicted
+++ resolved
@@ -1,10 +1,6 @@
-<<<<<<< HEAD
-import { ChatHistory, ChatMessage, MessagePart } from "../index.js";
+import { ChatHistoryItem, ChatMessage, MessagePart } from "../index.js";
 import { normalizeToMessageParts } from "../util/messageContent.js";
 import { modelSupportsTools } from "./autodetect.js";
-=======
-import { ChatHistoryItem, ChatMessage, MessagePart } from "../index.js";
->>>>>>> c241a5a3
 
 const SYSTEM_MESSAGE = `When generating new code:
 
