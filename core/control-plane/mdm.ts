import * as crypto from "crypto";
import * as fs from "fs";
import * as os from "os";
import * as path from "path";
import * as plist from "plist";

export interface MdmKeys {
  licenseKey: string;
  apiUrl: string;
}

const CONTINUE_PUBLIC_KEY = `-----BEGIN PUBLIC KEY-----
MIIBIjANBgkqhkiG9w0BAQEFAAOCAQ8AMIIBCgKCAQEAz1pFVzsW2UScSnaPAwFp
93QU4+txtyJj8AOC3Kx7YkX1d48DGU2Fy1he7SXPHgcuhXYIqfWGn/Vy/4yJxXD7
HlU8RM7LlWHRk7ecAvF4WtxZDjPE0OSG5T69w5f7tMCtQPQseInCKqleJuCjxrvA
zyTWTwKA1S6e+KxXS/kbqsumriljFujNr6Gmh8ygDnpF055Xo0vTenkMipVw/oYn
U0EHx5ic+Fmcob3EyOj25lu/CVYtU1Rn8jPbrBOMiIq5sePh2QXOwGRsuTiZk2mP
LXSsjLbeWHifRrQ18wj/PC990E33QaFGNFp0NcBXMPbq5eKYKEzKZ0GsxtLoGxar
FQIDAQAB
-----END PUBLIC KEY-----`;

export interface LicenseData {
  customerId: string;
  createdAt: string;
  expiresAt: string;
}

export function validateLicenseKey(licenseKey: string): boolean {
  try {
    // Decode the base64 license key
    const decodedString = Buffer.from(licenseKey, "base64").toString("utf8");
    const { data, signature } = JSON.parse(decodedString);

    // Verify the signature
    const verify = crypto.createVerify("SHA256");
    verify.update(data);
    verify.end();

    const isValid = verify.verify(CONTINUE_PUBLIC_KEY, signature, "base64");

    if (!isValid) return false;

    // Check license expiration
    const licenseData: LicenseData = JSON.parse(data);
    const expirationDate = new Date(licenseData.expiresAt);
    const now = new Date();

    return expirationDate > now;
  } catch (error) {
    console.error("License validation error:", error);
    return false;
  }
}

<<<<<<< HEAD
function extractConfigFromArray(config: any[]): Record<string, string> {
  const configObj: Record<string, string> = {};

  for (let i = 0; i < config.length; i += 2) {
    if (i + 1 < config.length) {
      const key = config[i];
      const value = config[i + 1];
      if (typeof key === "string") {
        configObj[key] = value as string;
      }
    }
  }

  return configObj;
}

=======
const MACOS_MDM_PATHS = [
  // Organization-specific MDM plist
  "/Library/Managed Preferences/dev.continue.app.plist",
  // User-specific MDM plist
  path.join(os.homedir(), "Library/Managed Preferences/dev.continue.app.plist"),
];
>>>>>>> 25ab04f4
function readMdmKeysMacOS(): MdmKeys | undefined {
  try {
    // MDM configuration is typically stored in /Library/Managed Preferences/ on macOS
    // The filename is often the bundle identifier of the application

    // Try to find a valid MDM configuration file
    for (const mdmPath of MACOS_MDM_PATHS) {
      if (fs.existsSync(mdmPath)) {
        // Read the file content
        const fileContent = fs.readFileSync(mdmPath, "utf8");

        try {
          // Parse the plist file using the plist package
          const config = plist.parse(fileContent);

          // Extract the relevant fields from the config
          // Config is an array of alternating keys and values
          if (Array.isArray(config)) {
            const configObj = extractConfigFromArray(config);

            // Check if required keys are present
            if (configObj.licenseKey && configObj.apiUrl) {
              return {
                licenseKey: configObj.licenseKey,
                apiUrl: configObj.apiUrl,
              };
            }
          }
        } catch (parseError) {
          console.error(`Error parsing MDM configuration: ${parseError}`);
        }
      }
    }

    return undefined;
  } catch (error) {
    console.error("Error reading macOS MDM keys:", error);
    return undefined;
  }
}

function readMdmKeysWindows(): MdmKeys | undefined {
  try {
    // For Windows, we need to read from the registry
    // Using regedit or another synchronous registry access module
    const { execSync } = require("child_process");

    // Path to the registry where MDM configuration is stored
    const regPath = "HKLM\\Software\\Continue\\MDM";
    const userRegPath = "HKCU\\Software\\Continue\\MDM";

    // Try to read from HKEY_LOCAL_MACHINE first
    try {
      // Use REG QUERY command to read registry values
      const licenseKeyCmd = `reg query "${regPath}" /v licenseKey`;
      const apiUrlCmd = `reg query "${regPath}" /v apiUrl`;

      const licenseKeyOutput = execSync(licenseKeyCmd, { encoding: "utf8" });
      const apiUrlOutput = execSync(apiUrlCmd, { encoding: "utf8" });

      // Extract values from command output
      const licenseKey = extractRegValue(licenseKeyOutput);
      const apiUrl = extractRegValue(apiUrlOutput);

      if (licenseKey && apiUrl) {
        return { licenseKey, apiUrl };
      }
    } catch (error) {
      // Registry key might not exist, fallback to HKEY_CURRENT_USER
    }

    // Try HKEY_CURRENT_USER if not found in HKEY_LOCAL_MACHINE
    try {
      const licenseKeyCmd = `reg query "${userRegPath}" /v licenseKey`;
      const apiUrlCmd = `reg query "${userRegPath}" /v apiUrl`;

      const licenseKeyOutput = execSync(licenseKeyCmd, { encoding: "utf8" });
      const apiUrlOutput = execSync(apiUrlCmd, { encoding: "utf8" });

      // Extract values from command output
      const licenseKey = extractRegValue(licenseKeyOutput);
      const apiUrl = extractRegValue(apiUrlOutput);

      if (licenseKey && apiUrl) {
        return { licenseKey, apiUrl };
      }
    } catch (error) {
      // Registry key might not exist in HKCU either
    }

    return undefined;
  } catch (error) {
    console.error("Error reading Windows MDM keys:", error);
    return undefined;
  }
}

// Helper function to extract registry values from reg query output
function extractRegValue(output: string): string | undefined {
  const match = output.match(/REG_SZ\s+(.+)$/m);
  return match ? match[1].trim() : undefined;
}

// Common locations for MDM configurations in Linux systems
const LINUX_MDM_PATHS = [
  // System-wide configuration
  "/etc/continue/mdm.json",
  "/var/lib/continue/mdm.json",
  // User-specific configuration
  path.join(os.homedir(), ".config/continue/mdm.json"),
];

function readMdmKeysLinux(): MdmKeys | undefined {
  try {
    // Try to find a valid MDM configuration file
    for (const mdmPath of LINUX_MDM_PATHS) {
      if (fs.existsSync(mdmPath)) {
        // Read the file content
        const fileContent = fs.readFileSync(mdmPath, "utf8");

        try {
          // Parse the JSON configuration file
          const config = JSON.parse(fileContent);

          // Check if required keys are present
          if (config.licenseKey && config.apiUrl) {
            return {
              licenseKey: config.licenseKey,
              apiUrl: config.apiUrl,
            };
          }
        } catch (parseError) {
          console.error(`Error parsing Linux MDM configuration: ${parseError}`);
        }
      }
    }

    return undefined;
  } catch (error) {
    console.error("Error reading Linux MDM keys:", error);
    return undefined;
  }
}

function readMdmKeys(): MdmKeys | undefined {
  const platform = os.platform();

  switch (platform) {
    case "darwin":
      return readMdmKeysMacOS();

    case "win32":
      return readMdmKeysWindows();

    case "linux":
      return readMdmKeysLinux();

    default:
      console.error(`MDM keys not supported on platform: ${platform}`);
      return undefined;
  }
}

/**
 * Read and validate MDM keys from the operating system's configuration files or registry.
 */
export function getMdmKeys(): MdmKeys | undefined {
  try {
    const mdmKeys = readMdmKeys();

    if (mdmKeys) {
      if (!validateLicenseKey(mdmKeys.licenseKey)) {
        console.error("Invalid license key found: ", mdmKeys.licenseKey);
        return undefined;
      }

      return mdmKeys;
    }

    return undefined;
  } catch (e) {
    console.warn("Error reading MDM keys: ", e);
    return undefined;
  }
}<|MERGE_RESOLUTION|>--- conflicted
+++ resolved
@@ -52,7 +52,6 @@
   }
 }
 
-<<<<<<< HEAD
 function extractConfigFromArray(config: any[]): Record<string, string> {
   const configObj: Record<string, string> = {};
 
@@ -69,14 +68,13 @@
   return configObj;
 }
 
-=======
 const MACOS_MDM_PATHS = [
   // Organization-specific MDM plist
   "/Library/Managed Preferences/dev.continue.app.plist",
   // User-specific MDM plist
   path.join(os.homedir(), "Library/Managed Preferences/dev.continue.app.plist"),
 ];
->>>>>>> 25ab04f4
+
 function readMdmKeysMacOS(): MdmKeys | undefined {
   try {
     // MDM configuration is typically stored in /Library/Managed Preferences/ on macOS
