import { Tool } from "../..";
import { BUILT_IN_GROUP_NAME, BuiltInToolNames } from "../builtIn";

export const codebaseTool: Tool = {
  type: "function",
  displayTitle: "Codebase Search",
  wouldLikeTo: "search the codebase for: {{{ query }}}",
  isCurrently: "searching the codebase for: {{{ query }}}",
  hasAlready: "searched the codebase for: {{{ query }}}",
  readonly: true,
  isInstant: false,
  group: BUILT_IN_GROUP_NAME,
  function: {
    name: BuiltInToolNames.CodebaseTool,
    description:
      "Use this tool to semantically search through the codebase and retrieve relevant code snippets based on a natural language query. This helps find relevant code context for understanding or working with the codebase.",
    parameters: {
      type: "object",
      required: ["query"],
      properties: {
        query: {
          type: "string",
          description:
            "Natural language description of what you're looking for in the codebase (e.g., 'authentication logic', 'database connection setup', 'error handling')",
        },
      },
    },
  },
<<<<<<< HEAD
  systemMessageDescription: {
    prefix: `To search the codebase, use the ${BuiltInToolNames.CodebaseTool} tool with a natural language query. For example, to find authentication logic, you might respond with:`,
    exampleArgs: [
      ["query", "How is user authentication handled in this codebase?"],
    ],
  },
=======
  defaultToolPolicy: "allowedWithPermission",
  systemMessageDescription: createSystemMessageExampleCall(
    BuiltInToolNames.CodebaseTool,
    `To search the codebase, use the ${BuiltInToolNames.CodebaseTool} tool with a natural language query. For example, to find authentication logic, you might respond with:`,
    [["query", "How is user authentication handled in this codebase?"]],
  ),
>>>>>>> 7d54246f
};<|MERGE_RESOLUTION|>--- conflicted
+++ resolved
@@ -26,19 +26,11 @@
       },
     },
   },
-<<<<<<< HEAD
+  defaultToolPolicy: "allowedWithPermission",
   systemMessageDescription: {
     prefix: `To search the codebase, use the ${BuiltInToolNames.CodebaseTool} tool with a natural language query. For example, to find authentication logic, you might respond with:`,
     exampleArgs: [
       ["query", "How is user authentication handled in this codebase?"],
     ],
   },
-=======
-  defaultToolPolicy: "allowedWithPermission",
-  systemMessageDescription: createSystemMessageExampleCall(
-    BuiltInToolNames.CodebaseTool,
-    `To search the codebase, use the ${BuiltInToolNames.CodebaseTool} tool with a natural language query. For example, to find authentication logic, you might respond with:`,
-    [["query", "How is user authentication handled in this codebase?"]],
-  ),
->>>>>>> 7d54246f
 };