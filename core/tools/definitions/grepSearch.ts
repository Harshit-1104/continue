import { Tool } from "../..";
import { BUILT_IN_GROUP_NAME, BuiltInToolNames } from "../builtIn";
import { createSystemMessageExampleCall } from "../systemMessageTools/buildToolsSystemMessage";

export const grepSearchTool: Tool = {
  type: "function",
  displayTitle: "Grep Search",
  wouldLikeTo: 'search for "{{{ query }}}" in the repository',
  isCurrently: 'getting search results for "{{{ query }}}"',
  hasAlready: 'retrieved search results for "{{{ query }}}"',
  readonly: true,
  isInstant: true,
  group: BUILT_IN_GROUP_NAME,
  function: {
    name: BuiltInToolNames.GrepSearch,
    description:
      "Perform a search over the repository using ripgrep. Output may be truncated, so use targeted queries",
    parameters: {
      type: "object",
      required: ["query"],
      properties: {
        query: {
          type: "string",
          description:
            "The search query to use. Must be a valid ripgrep regex expression, escaped where needed",
        },
      },
    },
  },
<<<<<<< HEAD
  defaultToolPolicy: "allowedWithoutPermission",
=======
  systemMessageDescription: createSystemMessageExampleCall(
    BuiltInToolNames.GrepSearch,
    `To perform a grep search within the project, call the ${BuiltInToolNames.GrepSearch} tool with the query pattern to match. For example:`,
    [["query", ".*main_services.*"]],
  ),
>>>>>>> cde6e3e5
};<|MERGE_RESOLUTION|>--- conflicted
+++ resolved
@@ -27,13 +27,10 @@
       },
     },
   },
-<<<<<<< HEAD
   defaultToolPolicy: "allowedWithoutPermission",
-=======
   systemMessageDescription: createSystemMessageExampleCall(
     BuiltInToolNames.GrepSearch,
     `To perform a grep search within the project, call the ${BuiltInToolNames.GrepSearch} tool with the query pattern to match. For example:`,
     [["query", ".*main_services.*"]],
   ),
->>>>>>> cde6e3e5
 };