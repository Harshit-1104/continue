import { EmbedOptions } from "../..";
import BaseEmbeddingsProvider from "./BaseEmbeddingsProvider";
<<<<<<< HEAD
import { fetchWithExponentialBackoff } from "./util";
=======
import { withExponentialBackoff } from "../../util/withExponentialBackoff";
>>>>>>> 12ffa956

class DeepInfraEmbeddingsProvider extends BaseEmbeddingsProvider {
  static defaultOptions: Partial<EmbedOptions> | undefined = {
    model: "sentence-transformers/all-MiniLM-L6-v2",
  };

  get id(): string {
    return this.options.model ?? "deepinfra";
  }

  async embed(chunks: string[]) {
<<<<<<< HEAD
    const resp = await fetchWithExponentialBackoff(
      `https://api.deepinfra.com/v1/inference/${this.options.model}`,
      {
        method: "POST",
        headers: {
          Authorization: `bearer ${this.options.apiKey}`,
        },
        body: JSON.stringify({ inputs: chunks }),
      },
    );
=======
    const fetchWithBackoff = () =>
      withExponentialBackoff<Response>(() =>
        fetch(`https://api.deepinfra.com/v1/inference/${this.options.model}`, {
          method: "POST",
          headers: {
            Authorization: `bearer ${this.options.apiKey}`,
          },
          body: JSON.stringify({ inputs: chunks }),
        })
      );
    const resp = await fetchWithBackoff();
>>>>>>> 12ffa956
    const data = await resp.json();
    return data.embeddings;
  }
}

export default DeepInfraEmbeddingsProvider;<|MERGE_RESOLUTION|>--- conflicted
+++ resolved
@@ -1,10 +1,6 @@
 import { EmbedOptions } from "../..";
+import { withExponentialBackoff } from "../../util/withExponentialBackoff";
 import BaseEmbeddingsProvider from "./BaseEmbeddingsProvider";
-<<<<<<< HEAD
-import { fetchWithExponentialBackoff } from "./util";
-=======
-import { withExponentialBackoff } from "../../util/withExponentialBackoff";
->>>>>>> 12ffa956
 
 class DeepInfraEmbeddingsProvider extends BaseEmbeddingsProvider {
   static defaultOptions: Partial<EmbedOptions> | undefined = {
@@ -16,18 +12,6 @@
   }
 
   async embed(chunks: string[]) {
-<<<<<<< HEAD
-    const resp = await fetchWithExponentialBackoff(
-      `https://api.deepinfra.com/v1/inference/${this.options.model}`,
-      {
-        method: "POST",
-        headers: {
-          Authorization: `bearer ${this.options.apiKey}`,
-        },
-        body: JSON.stringify({ inputs: chunks }),
-      },
-    );
-=======
     const fetchWithBackoff = () =>
       withExponentialBackoff<Response>(() =>
         fetch(`https://api.deepinfra.com/v1/inference/${this.options.model}`, {
@@ -36,10 +20,9 @@
             Authorization: `bearer ${this.options.apiKey}`,
           },
           body: JSON.stringify({ inputs: chunks }),
-        })
+        }),
       );
     const resp = await fetchWithBackoff();
->>>>>>> 12ffa956
     const data = await resp.json();
     return data.embeddings;
   }
