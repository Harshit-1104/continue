--- conflicted
+++ resolved
@@ -1,7 +1,4 @@
-<<<<<<< HEAD
-=======
 import Parser from "web-tree-sitter";
->>>>>>> c704783d
 import type {
   ChunkWithoutID,
   ContextItem,
@@ -16,13 +13,8 @@
   TSQueryType,
   getParserForFile,
   getQueryForFile,
-<<<<<<< HEAD
-} from "../util/treeSitter.js";
-import { DatabaseConnection, SqliteDb, tagToString } from "./refreshIndex.js";
-=======
 } from "../util/treeSitter";
 import { DatabaseConnection, SqliteDb, tagToString } from "./refreshIndex";
->>>>>>> c704783d
 import {
   IndexResultType,
   MarkCompleteCallback,
@@ -121,12 +113,6 @@
     });
   }
 
-<<<<<<< HEAD
-  async getSnippetsInFile(
-    filepath: string,
-    contents: string,
-  ): Promise<(ChunkWithoutID & { title: string })[]> {
-=======
   private getSnippetsFromMatch(match: Parser.QueryMatch): SnippetChunk {
     const bodyTypesToTreatAsSignatures = [
       "interface_declaration", // TypeScript, Java
@@ -187,7 +173,6 @@
     filepath: string,
     contents: string,
   ): Promise<SnippetChunk[]> {
->>>>>>> c704783d
     const parser = await getParserForFile(filepath);
 
     if (!parser) {
