--- conflicted
+++ resolved
@@ -19,12 +19,8 @@
 import FreeTrialOverDialog from "../../components/dialogs/FreeTrialOverDialog";
 import { useFindWidget } from "../../components/find/FindWidget";
 import TimelineItem from "../../components/gui/TimelineItem";
-<<<<<<< HEAD
-=======
-import ChatIndexingPeeks from "../../components/indexing/ChatIndexingPeeks";
 import { NewSessionButton } from "../../components/mainInput/belowMainInput/NewSessionButton";
 import ThinkingBlockPeek from "../../components/mainInput/belowMainInput/ThinkingBlockPeek";
->>>>>>> 009e88bb
 import ContinueInputBox from "../../components/mainInput/ContinueInputBox";
 import resolveEditorContent from "../../components/mainInput/tiptap/resolveInput";
 import { useOnboardingCard } from "../../components/OnboardingCard";
@@ -464,7 +460,6 @@
           )}
         </div>
       </div>
-
     </>
   );
 }