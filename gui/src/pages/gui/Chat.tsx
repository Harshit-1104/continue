--- conflicted
+++ resolved
@@ -25,6 +25,7 @@
   vscBackground,
 } from "../../components";
 import { ChatScrollAnchor } from "../../components/ChatScrollAnchor";
+import { useFindWidget } from "../../components/find/FindWidget";
 import StepContainer from "../../components/gui/StepContainer";
 import TimelineItem from "../../components/gui/TimelineItem";
 import ContinueInputBox from "../../components/mainInput/ContinueInputBox";
@@ -61,8 +62,6 @@
 } from "../../util";
 import { FREE_TRIAL_LIMIT_REQUESTS } from "../../util/freeTrial";
 import { getLocalStorage, setLocalStorage } from "../../util/localStorage";
-import { useFindWidget } from "../../components/find/FindWidget";
-
 
 const StopButton = styled.div`
   background-color: ${vscBackground};
@@ -146,13 +145,8 @@
   }, [stepsDivRef, setIsAtBottom]);
 
   const smoothScrollToBottom = useCallback(async () => {
-<<<<<<< HEAD
-    if (!topGuiDivRef.current) return;
-    const elem = topGuiDivRef.current;
-=======
     if (!stepsDivRef.current) return;
-    const elem = stepsDivRef.current
->>>>>>> 447d1f64
+    const elem = stepsDivRef.current;
     elem.scrollTo({
       top: elem.scrollHeight - elem.clientHeight,
       behavior: "smooth",
@@ -168,11 +162,7 @@
   useEffect(() => {
     setTimeout(() => {
       smoothScrollToBottom();
-<<<<<<< HEAD
-    }, 250);
-=======
-    }, 400)
->>>>>>> 447d1f64
+    }, 400);
   }, [smoothScrollToBottom, state.sessionId]);
 
   useEffect(() => {
@@ -205,7 +195,7 @@
     setIsAtBottom(atBottom);
   };
 
-  const { widget, highlights } = useFindWidget(stepsDivRef)
+  const { widget, highlights } = useFindWidget(stepsDivRef);
 
   const sendInput = useCallback(
     (editorState: JSONContent, modifiers: InputModifiers) => {
@@ -321,14 +311,14 @@
     [state.history],
   );
 
-  const showScrollbar = state.config.ui?.showChatScrollbar || false
+  const showScrollbar = state.config.ui?.showChatScrollbar || false;
 
   return (
     <>
       {widget}
       <StepsDiv
         ref={stepsDivRef}
-        className={`pt-[8px] overflow-y-scroll ${showScrollbar ? 'thin-scrollbar' : 'no-scrollbar'} ${state.history.length > 0 ? "h-full" : ""}`}
+        className={`overflow-y-scroll pt-[8px] ${showScrollbar ? "thin-scrollbar" : "no-scrollbar"} ${state.history.length > 0 ? "h-full" : ""}`}
         onScroll={handleScroll}
       >
         {highlights}
@@ -343,12 +333,7 @@
               {item.message.role === "user" ? (
                 <ContinueInputBox
                   onEnter={async (editorState, modifiers) => {
-                    streamResponse(
-                      editorState,
-                      modifiers,
-                      ideMessenger,
-                      index,
-                    );
+                    streamResponse(editorState, modifiers, ideMessenger, index);
                   }}
                   isLastUserInput={isLastUserInput(index)}
                   isMainInput={false}
@@ -369,10 +354,7 @@
                           color="red"
                         />
                       ) : (
-                        <ChatBubbleOvalLeftIcon
-                          width="16px"
-                          height="16px"
-                        />
+                        <ChatBubbleOvalLeftIcon width="16px" height="16px" />
                       )
                     }
                     open={
@@ -382,7 +364,7 @@
                           : true
                         : stepsOpen[index]!
                     }
-                    onToggle={() => { }}
+                    onToggle={() => {}}
                   >
                     <StepContainer
                       index={index}
@@ -394,14 +376,14 @@
                           : stepsOpen[index]!
                       }
                       key={index}
-                      onUserInput={(input: string) => { }}
+                      onUserInput={(input: string) => {}}
                       item={item}
-                      onReverse={() => { }}
+                      onReverse={() => {}}
                       onRetry={() => {
                         streamResponse(
                           state.history[index - 1].editorState,
                           state.history[index - 1].modifiers ??
-                          defaultInputModifiers,
+                            defaultInputModifiers,
                           ideMessenger,
                           index - 1,
                         );
@@ -423,91 +405,12 @@
                       }}
                       modelTitle={item.promptLogs?.[0]?.modelTitle ?? ""}
                     />
-<<<<<<< HEAD
-                  ) : (
-                    <div className="thread-message">
-                      <TimelineItem
-                        item={item}
-                        iconElement={
-                          false ? (
-                            <CodeBracketSquareIcon width="16px" height="16px" />
-                          ) : false ? (
-                            <ExclamationTriangleIcon
-                              width="16px"
-                              height="16px"
-                              color="red"
-                            />
-                          ) : (
-                            <ChatBubbleOvalLeftIcon
-                              width="16px"
-                              height="16px"
-                            />
-                          )
-                        }
-                        open={
-                          typeof stepsOpen[index] === "undefined"
-                            ? false
-                              ? false
-                              : true
-                            : stepsOpen[index]!
-                        }
-                        onToggle={() => {}}
-                      >
-                        <StepContainer
-                          index={index}
-                          isLast={index === state.history.length - 1}
-                          isFirst={index === 0}
-                          open={
-                            typeof stepsOpen[index] === "undefined"
-                              ? true
-                              : stepsOpen[index]!
-                          }
-                          key={index}
-                          onUserInput={(input: string) => {}}
-                          item={item}
-                          onReverse={() => {}}
-                          onRetry={() => {
-                            streamResponse(
-                              state.history[index - 1].editorState,
-                              state.history[index - 1].modifiers ??
-                                defaultInputModifiers,
-                              ideMessenger,
-                              index - 1,
-                            );
-                          }}
-                          onContinueGeneration={() => {
-                            window.postMessage(
-                              {
-                                messageType: "userInput",
-                                data: {
-                                  input:
-                                    "Continue your response exactly where you left off:",
-                                },
-                              },
-                              "*",
-                            );
-                          }}
-                          onDelete={() => {
-                            dispatch(deleteMessage(index));
-                          }}
-                          modelTitle={item.promptLogs?.[0]?.modelTitle ?? ""}
-                        />
-                      </TimelineItem>
-                    </div>
-                  )}
-                </ErrorBoundary>
-              </Fragment>
-            ))}
-          </StepsDiv>
-        </div>
-=======
                   </TimelineItem>
                 </div>
               )}
             </ErrorBoundary>
           </Fragment>
         ))}
->>>>>>> 447d1f64
         <ChatScrollAnchor
           scrollAreaRef={stepsDivRef}
           isAtBottom={isAtBottom}
