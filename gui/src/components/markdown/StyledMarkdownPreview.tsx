import { ctxItemToRifWithContents } from "core/commands/util";
import { memo, useEffect, useMemo } from "react";
import { useRemark } from "react-remark";
import rehypeHighlight, { Options } from "rehype-highlight";
import rehypeKatex from "rehype-katex";
import remarkMath from "remark-math";
import styled from "styled-components";
import { visit } from "unist-util-visit";
import {
  defaultBorderRadius,
  vscBackground,
  vscEditorBackground,
  vscForeground,
} from "..";
import { getFontSize, isJetBrains } from "../../util";
import FilenameLink from "./FilenameLink";
import "./katex.css";
import "./markdown.css";
import StepContainerPreActionButtons from "./StepContainerPreActionButtons";
import StepContainerPreToolbar from "./StepContainerPreToolbar";
import SymbolLink from "./SymbolLink";
import useUpdatingRef from "../../hooks/useUpdatingRef";
import { remarkTables } from "./utils/remarkTables";
import { SyntaxHighlightedPre } from "./SyntaxHighlightedPre";
import { patchNestedMarkdown } from "./utils/patchNestedMarkdown";
import { useAppSelector } from "../../redux/hooks";
import { fixDoubleDollarNewLineLatex } from "./utils/fixDoubleDollarLatex";
import { selectUIConfig } from "../../redux/slices/configSlice";
import { ToolTip } from "../gui/Tooltip";
import { v4 as uuidv4 } from "uuid";
import { ContextItemWithId, RangeInFileWithContents } from "core";
import { getContextItemsFromHistory } from "../../redux/thunks/updateFileSymbols";

const StyledMarkdown = styled.div<{
  fontSize?: number;
  whiteSpace: string;
}>`
  pre {
    white-space: ${(props) => props.whiteSpace};
    background-color: ${vscEditorBackground};
    border-radius: ${defaultBorderRadius};

    max-width: calc(100vw - 24px);
    overflow-x: scroll;
    overflow-y: hidden;

    padding: 16px 8px;
  }

  code {
    span.line:empty {
      display: none;
    }
    word-wrap: break-word;
    border-radius: ${defaultBorderRadius};
    background-color: ${vscEditorBackground};
    font-size: ${getFontSize() - 2}px;
    font-family: var(--vscode-editor-font-family);
  }

  code:not(pre > code) {
    font-family: var(--vscode-editor-font-family);
    color: #f78383;
  }

  background-color: ${vscBackground};
  font-family:
    var(--vscode-font-family),
    system-ui,
    -apple-system,
    BlinkMacSystemFont,
    "Segoe UI",
    Roboto,
    Oxygen,
    Ubuntu,
    Cantarell,
    "Open Sans",
    "Helvetica Neue",
    sans-serif;
  font-size: ${(props) => props.fontSize || getFontSize()}px;
  padding-left: 8px;
  padding-right: 8px;
  color: ${vscForeground};

  p,
  li,
  ol,
  ul {
    line-height: 1.5;
  }

  > *:first-child {
    margin-top: 8px;
  }

  > *:last-child {
    margin-bottom: 0;
  }
`;

interface StyledMarkdownPreviewProps {
  source?: string;
  className?: string;
  isRenderingInStepContainer?: boolean; // Currently only used to control the rendering of codeblocks
  scrollLocked?: boolean;
  itemIndex?: number;
}

const HLJS_LANGUAGE_CLASSNAME_PREFIX = "language-";

function getLanuageFromClassName(className: any): string | null {
  if (!className || typeof className !== "string") {
    return null;
  }

  const language = className
    .split(" ")
    .find((word) => word.startsWith(HLJS_LANGUAGE_CLASSNAME_PREFIX))
    ?.split("-")[1];

  return language ?? null;
}

function getCodeChildrenContent(children: any) {
  if (typeof children === "string") {
    return children;
  } else if (
    Array.isArray(children) &&
    children.length > 0 &&
    typeof children[0] === "string"
  ) {
    return children[0];
  }
  return undefined;
}

const StyledMarkdownPreview = memo(function StyledMarkdownPreview(
  props: StyledMarkdownPreviewProps,
) {
  // The refs are a workaround because rehype options are stored on initiation
  // So they won't use the most up-to-date state values
  // So in this case we just put them in refs

  // The logic here is to get file names from
  // 1. Context items found in past messages
  // 2. Toolbar Codeblocks found in past messages
  const history = useAppSelector((state) => state.session.history);
  const allSymbols = useAppSelector((state) => state.session.symbols);
  const pastFileInfo = useMemo(() => {
    const index = props.itemIndex;
    if (index === undefined) {
      return {
        symbols: [],
        rifs: [],
      };
    }
    const pastContextItems = getContextItemsFromHistory(history, index);
    const rifs = pastContextItems.map((item) =>
      ctxItemToRifWithContents(item, true),
    );
    const symbols = Object.entries(allSymbols)
      .filter((e) => pastContextItems.find((item) => item.uri!.value === e[0]))
      .map((f) => f[1])
      .flat();

    return {
      symbols,
      rifs,
    };
  }, [props.itemIndex, history, allSymbols]);
  const pastFileInfoRef = useUpdatingRef(pastFileInfo);

  const [reactContent, setMarkdownSource] = useRemark({
    remarkPlugins: [
      remarkTables,
      [
        remarkMath,
        {
          singleDollarTextMath: false,
        },
      ],
      () => (tree: any) => {
        const lastNode = tree.children[tree.children.length - 1];
        const lastCodeNode = lastNode.type === "code" ? lastNode : null;

        visit(tree, "code", (node: any) => {
          if (!node.lang) {
            node.lang = "javascript";
          } else if (node.lang.includes(".")) {
            node.lang = node.lang.split(".").slice(-1)[0];
          }

          node.data = node.data || {};
          node.data.hProperties = node.data.hProperties || {};

          node.data.hProperties["data-isgeneratingcodeblock"] =
            lastCodeNode === node;
          node.data.hProperties["data-codeblockcontent"] = node.value;

          if (node.meta) {
            let meta = node.meta.split(" ");
            node.data.hProperties["data-relativefilepath"] = meta[0];
            node.data.hProperties.range = meta[1];
          }
        });
      },
    ],
    rehypePlugins: [
      rehypeKatex as any,
      {},
      rehypeHighlight as any,
      // Note: An empty obj is the default behavior, but leaving this here for scaffolding to
      // add unsupported languages in the future. We will need to install the `lowlight` package
      // to use the `common` language set in addition to unsupported languages.
      // https://github.com/highlightjs/highlight.js/blob/main/SUPPORTED_LANGUAGES.md
      {
        // languages: {},
      } as Options,
      () => {
        let codeBlockIndex = 0;
        return (tree) => {
          visit(tree, { tagName: "pre" }, (node: any) => {
            // Add an index (0, 1, 2, etc...) to each code block.
            node.properties = { "data-codeblockindex": codeBlockIndex };
            codeBlockIndex++;
          });
        };
      },
      {},
    ],
    rehypeReactOptions: {
      components: {
        a: ({ ...aProps }) => {
          const tooltipId = uuidv4();

          return (
            <>
              <a
                href={aProps.href}
                target="_blank"
                className="hover:underline"
                data-tooltip-id={tooltipId}
              >
                {aProps.children}
              </a>
              <ToolTip id={tooltipId} place="top" className="m-0 p-0">
                {aProps.href}
              </ToolTip>
            </>
          );
        },
        pre: ({ ...preProps }) => {
          const codeBlockIndex = preProps["data-codeblockindex"];

          const preChildProps = preProps?.children?.[0]?.props ?? {};
          const { className, range } = preChildProps;
          const relativeFilePath = preChildProps["data-relativefilepath"];
          const codeBlockContent = preChildProps["data-codeblockcontent"];
          const isGeneratingCodeBlock =
            preChildProps["data-isgeneratingcodeblock"];

          if (!props.isRenderingInStepContainer) {
            return <SyntaxHighlightedPre {...preProps} />;
          }

          const language = getLanuageFromClassName(className);

          // If we don't have a filepath show the more basic toolbar
          // that is just action buttons on hover.
          // We also use this in JB since we haven't yet implemented
          // the logic forfileUri lazy apply.
          if (!relativeFilePath || isJetBrains()) {
            return (
              <StepContainerPreActionButtons
                language={language}
                codeBlockContent={codeBlockContent}
                codeBlockIndex={codeBlockIndex}
              >
                <SyntaxHighlightedPre {...preProps} />
              </StepContainerPreActionButtons>
            );
          }

          // We use a custom toolbar for codeblocks in the step container
          return (
            <StepContainerPreToolbar
              codeBlockContent={codeBlockContent}
              codeBlockIndex={codeBlockIndex}
              language={language}
              relativeFilepath={relativeFilePath}
              isGeneratingCodeBlock={isGeneratingCodeBlock}
              range={range}
            >
              <SyntaxHighlightedPre {...preProps} />
            </StepContainerPreToolbar>
          );
        },
        code: ({ ...codeProps }) => {
          const content = getCodeChildrenContent(codeProps.children);

          if (content) {
<<<<<<< HEAD
            const { symbols, rifs } = pastFileInfoRef.current;
            // Insert file links for matching previous context items
            const rif = rifs.find((rif) => rif.filepath.includes(content));
            if (rif) {
              return <FilenameLink rif={rif} />;
=======
            // Insert file links for matching previous context items
            // With some reasonable limitations on what might be a filename
            if (
              previousFileContextItemsRef.current?.length &&
              content.includes(".") &&
              content.length > 2
            ) {
              const ctxItem = previousFileContextItemsRef.current.find(
                (item) => item.uri!.value!.split("/").pop() === content, // Exact match for last segment of URI
              );

              if (ctxItem) {
                const rif = ctxItemToRifWithContents(ctxItem);
                return <FilenameLink rif={rif} />;
              }
>>>>>>> eba6479a
            }

            // Insert symbols for exact matches
            const exactSymbol = symbols.find((s) => s.name === content);
            if (exactSymbol) {
              return <SymbolLink content={content} symbol={exactSymbol} />;
            }

            // Partial matches - this is the case where the llm returns e.g. `subtract(number)` instead of `subtract`
            const partialSymbol = symbols.find((s) =>
              content.startsWith(s.name),
            );
            if (partialSymbol) {
              return <SymbolLink content={content} symbol={partialSymbol} />;
            }
          }
          return <code {...codeProps}>{codeProps.children}</code>;
        },
      },
    },
  });

  useEffect(() => {
    setMarkdownSource(
      // some patches to source markdown are applied here:
      fixDoubleDollarNewLineLatex(patchNestedMarkdown(props.source ?? "")),
    );
  }, [props.source, allSymbols]);

  const uiConfig = useAppSelector(selectUIConfig);
  const codeWrapState = uiConfig?.codeWrap ? "pre-wrap" : "pre";
  return (
    <StyledMarkdown fontSize={getFontSize()} whiteSpace={codeWrapState}>
      {reactContent}
    </StyledMarkdown>
  );
});

export default StyledMarkdownPreview;<|MERGE_RESOLUTION|>--- conflicted
+++ resolved
@@ -299,29 +299,18 @@
           const content = getCodeChildrenContent(codeProps.children);
 
           if (content) {
-<<<<<<< HEAD
             const { symbols, rifs } = pastFileInfoRef.current;
-            // Insert file links for matching previous context items
-            const rif = rifs.find((rif) => rif.filepath.includes(content));
-            if (rif) {
-              return <FilenameLink rif={rif} />;
-=======
+
             // Insert file links for matching previous context items
             // With some reasonable limitations on what might be a filename
-            if (
-              previousFileContextItemsRef.current?.length &&
-              content.includes(".") &&
-              content.length > 2
-            ) {
-              const ctxItem = previousFileContextItemsRef.current.find(
-                (item) => item.uri!.value!.split("/").pop() === content, // Exact match for last segment of URI
+            if (rifs.length && content.includes(".") && content.length > 2) {
+              const match = rifs.find(
+                (rif) => rif.filepath.split("/").pop() === content, // Exact match for last segment of URI
               );
 
-              if (ctxItem) {
-                const rif = ctxItemToRifWithContents(ctxItem);
-                return <FilenameLink rif={rif} />;
+              if (match) {
+                return <FilenameLink rif={match} />;
               }
->>>>>>> eba6479a
             }
 
             // Insert symbols for exact matches
