import { ChevronDownIcon, ChevronRightIcon } from "@heroicons/react/24/outline";
import { ContextItemWithId } from "core";
import { ctxItemToRifWithContents } from "core/commands/util";
import { INSTRUCTIONS_BASE_ITEM } from "core/context/providers/utils";
import { getBasename } from "core/util";
import { useContext, useState } from "react";
import { AnimatedEllipsis, lightGray, vscBackground } from "..";
import { IdeMessengerContext } from "../../context/IdeMessenger";
import FileIcon from "../FileIcon";
import SafeImg from "../SafeImg";
import { getIconFromDropdownItem } from "./MentionList";
<<<<<<< HEAD
=======
import { getBasename } from "core/util";
import { RootState } from "../../redux/store";
import { useSelector } from "react-redux";
>>>>>>> 28c84c82

interface ContextItemsPeekProps {
  contextItems?: ContextItemWithId[];
  isCurrentContextPeek: boolean;
}

interface ContextItemsPeekItemProps {
  contextItem: ContextItemWithId;
}

function ContextItemsPeekItem({ contextItem }: ContextItemsPeekItemProps) {
  const ideMessenger = useContext(IdeMessengerContext);

  function openContextItem() {
    const { uri, name, description, content } = contextItem;

    if (uri?.type === "url") {
      ideMessenger.post("openUrl", uri.value);
    } else if (uri) {
      const isRangeInFile = name.includes(" (") && name.endsWith(")");

      if (isRangeInFile) {
        const rif = ctxItemToRifWithContents(contextItem);
        ideMessenger.ide.showLines(
          rif.filepath,
          rif.range.start.line,
          rif.range.end.line,
        );
      } else {
        ideMessenger.ide.openFile(description);
      }
    } else {
      ideMessenger.ide.showVirtualFile(name, content);
    }
  }

  function getContextItemIcon() {
    const dimensions = "18px";

    if (contextItem.icon) {
      return (
        <SafeImg
          className="mr-2 flex-shrink-0 rounded-md p-1"
          src={contextItem.icon}
          height={dimensions}
          width={dimensions}
          fallback={null}
        />
      );
    }

    // Heuristic to check if it's a file
    const shouldShowFileIcon = contextItem.content.includes("```");

    if (shouldShowFileIcon) {
      return (
        <div className="mr-2 flex-shrink-0">
          <FileIcon
            filename={
              contextItem.description.split(" ").shift()?.split("#").shift() ||
              ""
            }
            height={dimensions}
            width={dimensions}
          />
        </div>
      );
    }

    const ProviderIcon = getIconFromDropdownItem(
      contextItem.id.providerTitle,
      "contextProvider",
    );

    return (
      <ProviderIcon
        className="mr-2 flex-shrink-0"
        height={dimensions}
        width={dimensions}
      />
    );
  }

  return (
    <div
      onClick={openContextItem}
      className="mr-2 flex cursor-pointer items-center overflow-hidden text-ellipsis whitespace-nowrap rounded px-1.5 py-1 text-xs hover:bg-white/10"
    >
      <div className="flex w-full items-center">
        {getContextItemIcon()}
        <div className="flex min-w-0 flex-1 gap-2 text-xs">
          <div className="max-w-[50%] flex-shrink-0 truncate">
            {contextItem.name}
          </div>
          <div
            className={`min-w-0 flex-1 overflow-hidden truncate whitespace-nowrap text-xs text-gray-400`}
          >
            {contextItem.uri?.type === "file"
              ? getBasename(contextItem.description)
              : contextItem.description}
          </div>
        </div>
      </div>
    </div>
  );
}

function ContextItemsPeek({
  contextItems,
  isCurrentContextPeek,
}: ContextItemsPeekProps) {
  const [open, setOpen] = useState(false);

  const ctxItems = contextItems?.filter(
    (ctxItem) => !ctxItem.name.includes(INSTRUCTIONS_BASE_ITEM.name),
  );

  const isGatheringContext = useSelector(
    (store: RootState) => store.state.context.isGathering,
  );
  const gatheringMessage = useSelector(
    (store: RootState) => store.state.context.gatheringMessage,
  );

  const indicateIsGathering = isCurrentContextPeek && isGatheringContext;

  if ((!ctxItems || ctxItems.length === 0) && !indicateIsGathering) {
    return null;
  }

  return (
    <div
      className={`pl-2 pt-2`}
      style={{
        backgroundColor: vscBackground,
      }}
    >
      <div
        className="flex cursor-pointer items-center justify-start text-xs text-gray-300"
        onClick={() => setOpen((prev) => !prev)}
      >
        <div className="relative mr-1 h-4 w-4">
          <ChevronRightIcon
            className={`absolute h-4 w-4 transition-all duration-200 ease-in-out text-[${lightGray}] ${
              open ? "rotate-90 opacity-0" : "rotate-0 opacity-100"
            }`}
          />
          <ChevronDownIcon
            className={`absolute h-4 w-4 transition-all duration-200 ease-in-out text-[${lightGray}] ${
              open ? "rotate-0 opacity-100" : "-rotate-90 opacity-0"
            }`}
          />
        </div>
        <span className="ml-1 text-xs text-gray-400 transition-colors duration-200">
          {isGatheringContext ? (
            <>
              {gatheringMessage}
              <AnimatedEllipsis />
            </>
          ) : (
            `${ctxItems.length} context ${
              ctxItems.length > 1 ? "items" : "item"
            }`
          )}
        </span>
      </div>

      <div
        className={`mt-2 overflow-y-auto transition-all duration-300 ease-in-out ${
          open ? "max-h-[50vh] opacity-100" : "max-h-0 opacity-0"
        }`}
      >
        {ctxItems &&
          ctxItems.map((contextItem, idx) => (
            <ContextItemsPeekItem key={idx} contextItem={contextItem} />
          ))}
      </div>
    </div>
  );
}

export default ContextItemsPeek;<|MERGE_RESOLUTION|>--- conflicted
+++ resolved
@@ -9,12 +9,8 @@
 import FileIcon from "../FileIcon";
 import SafeImg from "../SafeImg";
 import { getIconFromDropdownItem } from "./MentionList";
-<<<<<<< HEAD
-=======
-import { getBasename } from "core/util";
+import { useSelector } from "react-redux";
 import { RootState } from "../../redux/store";
-import { useSelector } from "react-redux";
->>>>>>> 28c84c82
 
 interface ContextItemsPeekProps {
   contextItems?: ContextItemWithId[];
