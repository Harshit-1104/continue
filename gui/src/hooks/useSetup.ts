import { Dispatch } from "@reduxjs/toolkit";
import { useCallback, useContext, useEffect, useRef } from "react";
<<<<<<< HEAD
=======
import { useSelector } from "react-redux";
>>>>>>> 315f75e7
import { VSC_THEME_COLOR_VARS } from "../components";
import { IdeMessengerContext } from "../context/IdeMessenger";
import {
  addContextItemsAtIndex,
  setInactive,
  setSelectedProfileId,
<<<<<<< HEAD
} from "../redux/slices/sessionSlice";
=======
  setTTSActive,
  updateDocsSuggestions,
  updateIndexingStatus,
} from "../redux/slices/stateSlice";
import { RootState } from "../redux/store";

>>>>>>> 315f75e7
import { isJetBrains } from "../util";
import { setLocalStorage } from "../util/localStorage";
import useChatHandler from "./useChatHandler";
import { useWebviewListener } from "./useWebviewListener";
import { updateFileSymbolsFromContextItems } from "../util/symbols";
import { useAppSelector } from "../redux/hooks";
import { setConfig, setConfigError } from "../redux/slices/configSlice";
import { updateIndexingStatus } from "../redux/slices/indexingSlice";
import { updateDocsSuggestions } from "../redux/slices/miscSlice";
import { setTTSActive } from "../redux/slices/uiSlice";

function useSetup(dispatch: Dispatch) {
  const ideMessenger = useContext(IdeMessengerContext);
  const history = useAppSelector((store) => store.session.messages);

  const hasLoadedConfig = useRef(false);
  const loadConfig = useCallback(
    async (initial: boolean) => {
      const result = await ideMessenger.request(
        "config/getSerializedProfileInfo",
        undefined,
      );
      if (result.status === "error") {
        return;
      }
      const { config, profileId } = result.content;
      if (initial && hasLoadedConfig.current) {
        return;
      }
      hasLoadedConfig.current = true;
      dispatch(setConfig(config));
      dispatch(setSelectedProfileId(profileId));

      // Perform any actions needed with the config
      if (config.ui?.fontSize) {
        setLocalStorage("fontSize", config.ui.fontSize);
        document.body.style.fontSize = `${config.ui.fontSize}px`;
      }
    },
    [dispatch, ideMessenger, hasLoadedConfig],
  );

  // Load config from the IDE
  useEffect(() => {
    loadConfig(true);
    const interval = setInterval(() => {
      if (hasLoadedConfig.current) {
        // Docs init on config load
        ideMessenger.post("docs/getSuggestedDocs", undefined);
        ideMessenger.post("docs/initStatuses", undefined);

        // This triggers sending pending status to the GUI for relevant docs indexes
        clearInterval(interval);
        return;
      }
      loadConfig(true);
    }, 2_000);

    return () => clearInterval(interval);
  }, [hasLoadedConfig, loadConfig, ideMessenger]);

  useWebviewListener(
    "configUpdate",
    async () => {
      await loadConfig(false);
    },
    [loadConfig],
  );

  // Load symbols for chat on any session change
  const sessionId = useAppSelector((store) => store.session.id);
  const sessionIdRef = useRef("");

  useEffect(() => {
    if (sessionIdRef.current !== sessionId) {
      updateFileSymbolsFromContextItems(
        history.flatMap((item) => item.contextItems),
        ideMessenger,
        dispatch,
      );
    }
    sessionIdRef.current = sessionId;
  }, [sessionId, history, ideMessenger, dispatch]);

  // ON LOAD
  useEffect(() => {
    // Override persisted state
    dispatch(setInactive());

    // Tell JetBrains the webview is ready
    ideMessenger.request("onLoad", undefined).then((result) => {
      if (result.status === "error") {
        return;
      }
      const msg = result.content;
      (window as any).windowId = msg.windowId;
      (window as any).serverUrl = msg.serverUrl;
      (window as any).workspacePaths = msg.workspacePaths;
      (window as any).vscMachineId = msg.vscMachineId;
      (window as any).vscMediaUrl = msg.vscMediaUrl;
    });

    // Save theme colors to local storage for immediate loading in JetBrains
    if (isJetBrains()) {
      for (const colorVar of VSC_THEME_COLOR_VARS) {
        if (document.body.style.getPropertyValue(colorVar)) {
          localStorage.setItem(
            colorVar,
            document.body.style.getPropertyValue(colorVar),
          );
        }
      }
    }
  }, []);

  useWebviewListener("docs/suggestions", async (data) => {
    dispatch(updateDocsSuggestions(data));
  });

  const { streamResponse } = useChatHandler(dispatch, ideMessenger);

<<<<<<< HEAD
  const defaultModelTitle = useAppSelector(
    (store) => store.config.defaultModelTitle,
  );

=======
>>>>>>> 315f75e7
  // IDE event listeners
  useWebviewListener(
    "getWebviewHistoryLength",
    async () => {
      return history.length;
    },
    [history],
  );

  useWebviewListener("setInactive", async () => {
    dispatch(setInactive());
  });

  useWebviewListener("setTTSActive", async (status) => {
    dispatch(setTTSActive(status));
  });

  useWebviewListener("setColors", async (colors) => {
    Object.keys(colors).forEach((key) => {
      document.body.style.setProperty(key, colors[key]);
      document.documentElement.style.setProperty(key, colors[key]);
    });
  });

  useWebviewListener("configError", async (error) => {
    dispatch(setConfigError(error));
  });

  // TODO - remove?
  useWebviewListener("submitMessage", async (data) => {
    streamResponse(
      data.message,
      { useCodebase: false, noContext: true },
      ideMessenger,
    );
  });

  useWebviewListener("addContextItem", async (data) => {
    dispatch(
      addContextItemsAtIndex({
        index: data.historyIndex,
        contextItems: [data.item],
      }),
    );
  });

  useWebviewListener("indexing/statusUpdate", async (data) => {
    dispatch(updateIndexingStatus(data));
  });

  const defaultModelTitle = useSelector(
    (store: RootState) => store.state.defaultModelTitle,
  );

  useWebviewListener(
    "getDefaultModelTitle",
    async () => {
      return defaultModelTitle;
    },
    [defaultModelTitle],
  );
}

export default useSetup;<|MERGE_RESOLUTION|>--- conflicted
+++ resolved
@@ -1,25 +1,15 @@
 import { Dispatch } from "@reduxjs/toolkit";
 import { useCallback, useContext, useEffect, useRef } from "react";
-<<<<<<< HEAD
-=======
-import { useSelector } from "react-redux";
->>>>>>> 315f75e7
 import { VSC_THEME_COLOR_VARS } from "../components";
 import { IdeMessengerContext } from "../context/IdeMessenger";
 import {
   addContextItemsAtIndex,
   setInactive,
   setSelectedProfileId,
-<<<<<<< HEAD
-} from "../redux/slices/sessionSlice";
-=======
   setTTSActive,
   updateDocsSuggestions,
   updateIndexingStatus,
 } from "../redux/slices/stateSlice";
-import { RootState } from "../redux/store";
-
->>>>>>> 315f75e7
 import { isJetBrains } from "../util";
 import { setLocalStorage } from "../util/localStorage";
 import useChatHandler from "./useChatHandler";
@@ -27,14 +17,13 @@
 import { updateFileSymbolsFromContextItems } from "../util/symbols";
 import { useAppSelector } from "../redux/hooks";
 import { setConfig, setConfigError } from "../redux/slices/configSlice";
-import { updateIndexingStatus } from "../redux/slices/indexingSlice";
-import { updateDocsSuggestions } from "../redux/slices/miscSlice";
-import { setTTSActive } from "../redux/slices/uiSlice";
 
 function useSetup(dispatch: Dispatch) {
   const ideMessenger = useContext(IdeMessengerContext);
   const history = useAppSelector((store) => store.session.messages);
-
+  const defaultModelTitle = useAppSelector(
+    (store) => store.config.defaultModelTitle,
+  );
   const hasLoadedConfig = useRef(false);
   const loadConfig = useCallback(
     async (initial: boolean) => {
@@ -141,13 +130,6 @@
 
   const { streamResponse } = useChatHandler(dispatch, ideMessenger);
 
-<<<<<<< HEAD
-  const defaultModelTitle = useAppSelector(
-    (store) => store.config.defaultModelTitle,
-  );
-
-=======
->>>>>>> 315f75e7
   // IDE event listeners
   useWebviewListener(
     "getWebviewHistoryLength",
@@ -198,10 +180,6 @@
     dispatch(updateIndexingStatus(data));
   });
 
-  const defaultModelTitle = useSelector(
-    (store: RootState) => store.state.defaultModelTitle,
-  );
-
   useWebviewListener(
     "getDefaultModelTitle",
     async () => {
