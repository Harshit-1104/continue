# Contributing to Continue

## Table of Contents

- [Contributing to Continue](#contributing-to-continue)
  - [Table of Contents](#table-of-contents)
- [❤️ Ways to Contribute](#️-ways-to-contribute)
  - [👋 Continue Contribution Ideas](#-continue-contribution-ideas)
  - [🐛 Report Bugs](#-report-bugs)
  - [✨ Suggest Enhancements](#-suggest-enhancements)
  - [📖 Updating / Improving Documentation](#-updating--improving-documentation)
  - [🧑‍💻 Contributing Code](#-contributing-code)
    - [Environment Setup](#environment-setup)
    - [Writing Steps](#writing-steps)
    - [Writing Context Providers](#writing-context-providers)
  - [📐 Continue Architecture](#-continue-architecture)
    - [Continue VS Code Client](#continue-vs-code-client)
    - [Continue IDE Websockets Protocol](#continue-ide-websockets-protocol)
    - [Continue GUI Websockets Protocol](#continue-gui-websockets-protocol)
  - [❇️ Core Concepts](#️-core-concepts)
    - [`Step`](#step)
    - [`Autopilot`](#autopilot)
    - [`Observation`](#observation)
    - [`Policy`](#policy)

# ❤️ Ways to Contribute

## 👋 Continue Contribution Ideas

[This GitHub project board](https://github.com/orgs/continuedev/projects/2) is a list of ideas for how you can contribute to Continue. These aren't the only ways, but are a great starting point if you are new to the project.

## 🐛 Report Bugs

If you find a bug, please [create an issue](https://github.com/continuedev/continue/issues) to report it! A great bug report includes:

- A description of the bug
- Steps to reproduce
- What you expected to happen
- What actually happened
- Screenshots or videos

## ✨ Suggest Enhancements

Continue is quickly adding features, and we'd love to hear which are the most important to you. The best ways to suggest an enhancement are

- Create an issue

  - First, check whether a similar proposal has already been made
  - If not, [create an issue](https://github.com/continuedev/continue/issues)
  - Please describe the enhancement in as much detail as you can, and why it would be useful

- Join the [Continue Discord](https://discord.gg/NWtdYexhMs) and tell us about your idea in the `#feedback` channel

## 📖 Updating / Improving Documentation

Continue is continuously improving, but a feature isn't complete until it is reflected in the documentation! If you see something out-of-date or missing, you can help by clicking "Edit this page" at the bottom of any page on [continue.dev/docs](https://continue.dev/docs).

## 🧑‍💻 Contributing Code

### Environment Setup

VSCode is assumed for development as Continue is primarily a VSCode tool at the moment. Most of the setup and running is automated through VSCode tasks and launch configurations.

1. Clone and open in VSCode the Continue repo `https://github.com/continuedev/continue`

2. Open VSCode command pallet (`cmd+shift+p`) and select `Tasks: Run Task` and then select `install-all-dependencies`

3. Start debugging:

   1. Switch to Run and Debug view
   2. Select `Server + Extension (VSCode)` from drop down
   3. Hit play button
   4. This will start both the server and the extension in debug mode and open a new VSCode window with continue extension
      1. I call the VSCode window with the extension the _Host VSCode_
      2. The window you started debugging from is referred to as the _Main VSCode_
   5. Notice 2 debug sessions are running, one for the server and one for the extension, you can also set breakpoints in both

4. Lets try using breakpoints:
   1. _In Main VSCode_:
      1. Search for `class IdeProtocolServer` and set a breakpoint in `handle_json`, this is the method invoked on every message received from the extension related to selection changes, file opens etc
      2. Search for a method `sendHighlightedCode` and set a breakpoint in it, it is invoked on every selection change on the extension side
   2. _In Host VSCode_: Select part of the `example.ts` file, your breakpoint should be hit. If you hit play at this point (or F5) you should see the original breakpoint hit again - congratulations, you debugged an end to end interaction from the extension to the server!

### Writing Steps

A Step can be used as a custom slash command, or called otherwise in a `Policy`. See the [steps README](./server/continuedev/plugins/steps/README.md) to learn how to write a Step.

### Writing Context Providers

A `ContextProvider` is a Continue plugin that lets type '@' to quickly select documents as context for the language model. The simplest way to create a `ContextProvider` is to implement the `provide_context_items` method. You can find a great example of this in [GitHubIssuesContextProvider](./server/continuedev/plugins/context_providers/github.py), which allows you to search GitHub Issues in a repo.

## 📐 Continue Architecture

Continue consists of 3 components, designed so that Continue can easily be extended to work in any IDE:

1. **Continue Server** - The Continue Server is responsible for keeping state, running the autopilot loop which takes actions, and communicating between the IDE and GUI.

2. **Continue IDE Client** - The Continue IDE Client is a plugin for the IDE which implements the Continue IDE Protocol. This allows the server to request actions to be taken within the IDE, for example if `sdk.ide.setFileOpen("main.py")` is called on the server, it will communicate over websocketes with the IDE, which will open the file `main.py`. The first IDE Client we have built is for VS Code, but we plan to build clients for other IDEs in the future. The IDE Client must 1. implement the websockets protocol, as is done [here](./extension/src/continueIdeClient.ts) for VS Code and 2. launch the Continue Server, like [here](./extension/src/activation/environmentSetup.ts), and 3. display the Continue GUI in a sidebar, like [here](./extension/src/debugPanel.ts).

3. **Continue GUI** - The Continue GUI is a React application that gives the user control over Continue. It displays the history of Steps, shows what context is included in the current Step, and lets the users enter natural language or slash commands to initiate new Steps. The GUI communicates with the Continue Server over its own websocket connection

It is important that the IDE Client and GUI never communicate except when the IDE Client initially sets up the GUI. This ensures that the server is the source-of-truth for state, and that we can easily extend Continue to work in other IDEs.

![Continue Architecture](https://continue.dev/docs/assets/images/continue-architecture-146a90742e25f6524452c74fe44fa2a0.png)

### Continue VS Code Client

The starting point for the VS Code extension is [activate.ts](./extension/src/activation/activate.ts). The `activateExtension` function here will:

1. Check whether the current version of the extension is up-to-date and, if not, display a notification

2. Initialize the Continue IDE Client and establish a connection with the Continue Server

3. Load the Continue GUI in the sidebar of the IDE and begin a new session

### Continue JetBrains Client

The JetBrains extension is currently in alpha testing. Please reach out on [Discord](https://discord.gg/vapESyrFmJ) if you are interested in contributing to its development.

### Continue IDE Websockets Protocol

On the IDE side, this is implemented in [continueIdeClient.ts](./extension/src/continueIdeClient.ts). On the server side, this is implemented in [ide.py](./server/continuedev/server/ide.py). You can see [ide_protocol.py](./server/continuedev/server/ide_protocol.py) for the protocol definition.

### Continue GUI Websockets Protocol

<<<<<<< HEAD
On the GUI side, this is implemented in [ContinueGUIClientProtocol.ts](./extension/react-app/src/hooks/ContinueGUIClientProtocol.ts). On the server side, this is implemented in [gui.py](./continuedev/src/continuedev/server/gui.py). You can see [AbstractContinueGUIClientProtocol.ts](./extension/react-app/src/hooks/AbstractContinueGUIClientProtocol.ts) for the protocol definition.
=======
On the GUI side, this is implemented in [ContinueGUIClientProtocol.ts](./extension/react-app/src/hooks/ContinueGUIClientProtocol.ts). On the server side, this is implemented in [gui.py](./server/continuedev/server/gui.py). You can see [gui_protocol.py](./server/continuedev/server/gui_protocol.py) or [AbstractContinueGUIClientProtocol.ts](./extension/react-app/src/hooks/AbstractContinueGUIClientProtocol.ts) for the protocol definition.
>>>>>>> 6ef8ae6d

When state is updated on the server, we currently send the entirety of the object over websockets to the GUI. This will of course have to be improved soon. The state object, `FullState`, is defined in [core/main.py](./server/continuedev/core/main.py) and includes:

- `history`, a record of previously run Steps. Displayed in order in the sidebar.
- `active`, whether the autopilot is currently running a step. Displayed as a loader while step is running.
- `user_input_queue`, the queue of user inputs that have not yet been processed due to waiting for previous Steps to complete. Displayed below the `active` loader until popped from the queue.
- `selected_context_items`, the ranges of code and other items (like GitHub Issues, files, etc...) that have been selected to include as context. Displayed just above the main text input.
- `slash_commands`, the list of available slash commands. Displayed in the main text input dropdown.
- `adding_highlighted_code`, whether highlighting of new code for context is locked. Displayed as a button adjacent to `highlighted_ranges`.

Updates are sent with `await sdk.update_ui()` when needed explicitly or `await autopilot.update_subscribers()` automatically between each Step. The GUI can listen for state updates with `ContinueGUIClientProtocol.onStateUpdate()`.

## ❇️ Core Concepts

All of Continue's logic happens inside of the server, and it is built around a few core concepts. Most of these are Pydantic Models defined in [core/main.py](./server/continuedev/core/main.py).

### `Step`

Everything in Continue is a "Step". The `Step` class defines 2 methods:

1. `async def run(self, sdk: ContinueSDK) -> Coroutine[Observation, None, None]` - This method defines what happens when the Step is run. It has access to the Continue SDK, which lets you take actions in the IDE, call LLMs, run nested Steps, and more. Optionally, a Step can return an `Observation` object, which a `Policy` can use to make decisions about what to do next.

2. `async def describe(self, models: Models) -> Coroutine[str, None, None]` - After each Step is run, this method is called to asynchronously generate a summary title for the step. A `Models` object is passed so that you have access to LLMs to summarize for you.

Steps are designed to be composable, so that you can easily build new Steps by combining existing ones. And because they are Pydantic models, they can instantly be used as tools useable by an LLM, for example with OpenAI's function-calling functionality (see [ChatWithFunctions](./server/continuedev/plugins/steps/chat.py) for an example of this).

Some of the most commonly used Steps are:

- [`SimpleChatStep`](./server/continuedev/plugins/steps/chat.py) - This is the default Step that is run when the user enters natural language input. It takes the user's input and runs it through the default LLM, then displays the result in the GUI.

<<<<<<< HEAD
- [`EditHighlightedCodeStep`](./server/continuedev/plugins/steps/main.py) - This is the Step run when a user highlights code, enters natural language, and presses CMD/CTRL+ENTER, or uses the slash command '/edit'. It opens a side-by-side diff editor, where updated code is streamed to fulfil the user's request.
=======
- [`EditHighlightedCodeStep`](./server/continuedev/steps/core/core.py) - This is the Step run when a user highlights code, enters natural language, and presses CMD/CTRL+ENTER, or uses the slash command '/edit'. It opens a side-by-side diff editor, where updated code is streamed to fulfil the user's request.
>>>>>>> 6ef8ae6d

### `Autopilot`

In [autopilot.py](./server/continuedev/core/autopilot.py), we define the `Autopilot` class, which is the central entity responsible for keeping track of state and running the input/action loop.

### `Observation`

An `Observation` is a simple Pydantic model that can be used as a trigger to run a `Step`. For example, if running one `Step` results in an error, this can be returned as an `Observation` that can be used to trigger a `Step` that fixes the error. This is not being used frequently in the codebase right now, but we plan to use it as the basis of various "hooks" that will aid in the development of agents acting within the IDE.

### `Policy`

<<<<<<< HEAD
A `Policy` implements the method `def next(self, config: ContinueConfig, history: History) -> Step`, which decides which `Step` the `Autopilot` should run next. The default policy is defined [here](./server/continuedev/core/policies/default.py) and runs `SimpleChatStep` by default, or a slash command when the input begins with '/'. It also displays a welcome message at the beginning of each session. If interested in developing agents that autonomously take longer sequences of actions in the IDE, the `Policy` class is the place to start.
=======
A `Policy` implements the method `def next(self, config: ContinueConfig, history: History) -> Step`, which decides which `Step` the `Autopilot` should run next. The default policy is defined in [policy.py](./server/continuedev/core/policy.py) and runs `SimpleChatStep` by default, or a slash command when the input begins with '/'. It also displays a welcome message at the beginning of each session. If interested in developing agents that autonomously take longer sequences of actions in the IDE, the `Policy` class is the place to start.
>>>>>>> 6ef8ae6d
<|MERGE_RESOLUTION|>--- conflicted
+++ resolved
@@ -123,11 +123,7 @@
 
 ### Continue GUI Websockets Protocol
 
-<<<<<<< HEAD
 On the GUI side, this is implemented in [ContinueGUIClientProtocol.ts](./extension/react-app/src/hooks/ContinueGUIClientProtocol.ts). On the server side, this is implemented in [gui.py](./continuedev/src/continuedev/server/gui.py). You can see [AbstractContinueGUIClientProtocol.ts](./extension/react-app/src/hooks/AbstractContinueGUIClientProtocol.ts) for the protocol definition.
-=======
-On the GUI side, this is implemented in [ContinueGUIClientProtocol.ts](./extension/react-app/src/hooks/ContinueGUIClientProtocol.ts). On the server side, this is implemented in [gui.py](./server/continuedev/server/gui.py). You can see [gui_protocol.py](./server/continuedev/server/gui_protocol.py) or [AbstractContinueGUIClientProtocol.ts](./extension/react-app/src/hooks/AbstractContinueGUIClientProtocol.ts) for the protocol definition.
->>>>>>> 6ef8ae6d
 
 When state is updated on the server, we currently send the entirety of the object over websockets to the GUI. This will of course have to be improved soon. The state object, `FullState`, is defined in [core/main.py](./server/continuedev/core/main.py) and includes:
 
@@ -158,11 +154,7 @@
 
 - [`SimpleChatStep`](./server/continuedev/plugins/steps/chat.py) - This is the default Step that is run when the user enters natural language input. It takes the user's input and runs it through the default LLM, then displays the result in the GUI.
 
-<<<<<<< HEAD
 - [`EditHighlightedCodeStep`](./server/continuedev/plugins/steps/main.py) - This is the Step run when a user highlights code, enters natural language, and presses CMD/CTRL+ENTER, or uses the slash command '/edit'. It opens a side-by-side diff editor, where updated code is streamed to fulfil the user's request.
-=======
-- [`EditHighlightedCodeStep`](./server/continuedev/steps/core/core.py) - This is the Step run when a user highlights code, enters natural language, and presses CMD/CTRL+ENTER, or uses the slash command '/edit'. It opens a side-by-side diff editor, where updated code is streamed to fulfil the user's request.
->>>>>>> 6ef8ae6d
 
 ### `Autopilot`
 
@@ -174,8 +166,4 @@
 
 ### `Policy`
 
-<<<<<<< HEAD
-A `Policy` implements the method `def next(self, config: ContinueConfig, history: History) -> Step`, which decides which `Step` the `Autopilot` should run next. The default policy is defined [here](./server/continuedev/core/policies/default.py) and runs `SimpleChatStep` by default, or a slash command when the input begins with '/'. It also displays a welcome message at the beginning of each session. If interested in developing agents that autonomously take longer sequences of actions in the IDE, the `Policy` class is the place to start.
-=======
-A `Policy` implements the method `def next(self, config: ContinueConfig, history: History) -> Step`, which decides which `Step` the `Autopilot` should run next. The default policy is defined in [policy.py](./server/continuedev/core/policy.py) and runs `SimpleChatStep` by default, or a slash command when the input begins with '/'. It also displays a welcome message at the beginning of each session. If interested in developing agents that autonomously take longer sequences of actions in the IDE, the `Policy` class is the place to start.
->>>>>>> 6ef8ae6d
+A `Policy` implements the method `def next(self, config: ContinueConfig, history: History) -> Step`, which decides which `Step` the `Autopilot` should run next. The default policy is defined [here](./server/continuedev/core/policies/default.py) and runs `SimpleChatStep` by default, or a slash command when the input begins with '/'. It also displays a welcome message at the beginning of each session. If interested in developing agents that autonomously take longer sequences of actions in the IDE, the `Policy` class is the place to start.